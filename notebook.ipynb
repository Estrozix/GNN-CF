{
 "cells": [
  {
   "attachments": {},
   "cell_type": "markdown",
   "metadata": {},
   "source": [
    "# Setup"
   ]
  },
  {
   "cell_type": "code",
   "execution_count": 2,
   "metadata": {},
   "outputs": [],
   "source": [
    "import matplotlib.pyplot as plt\n",
    "import multiprocessing as mp\n",
    "import pickle\n",
    "import os\n",
    "import pandas as pd\n",
    "import torch\n",
<<<<<<< HEAD
    "\n",
    "from project.config import TARGET_EDGE\n",
    "\n",
    "from project.model import LightGCN as Model\n",
=======
    "import seaborn as sns\n",
    "from pandas import DataFrame\n",
    "from project.model import LightGCN, MF\n",
>>>>>>> 75ed8d48
    "from project.utils.loss import BPRLoss\n",
    "from torch.nn import BCEWithLogitsLoss\n",
    "from torch.optim import Adam\n",
    "from torch_geometric.loader import LinkNeighborLoader\n",
    "from functools import partial\n",
    "from project import utils\n",
    "from project.model import light_gcn, mf"
   ]
  },
  {
   "cell_type": "code",
   "execution_count": null,
   "metadata": {},
   "outputs": [],
   "source": [
    "# Control variables.\n",
    "TARGET_EDGE = ('user', 'rated', 'item')\n",
    "TRAIN = False\n",
    "LR = 1e-3\n",
    "REG_FACTOR = 1e-3\n",
    "STRATEGY = 'triplet'\n",
    "MODEL = 'LightGCN'\n",
    "PATH = (\n",
    "    '/home/jowin/Git/GNN-CF/out/'\n",
    "    '{strategy}/{model}/{reg_factor:.0e}'\n",
    ")\n",
    "\n",
<<<<<<< HEAD
    "from project.utils.train import dispatch_epoch, dispatch_session\n",
    "from project.utils.score import composite, recall_score, ndcg_score\n",
    "from project.model import light_gcn as model"
=======
    "# Validates the given control parameters.\n",
    "assert STRATEGY in ('binary', 'triplet')\n",
    "assert MODEL in ('MF', 'LightGCN')"
>>>>>>> 75ed8d48
   ]
  },
  {
   "attachments": {},
   "cell_type": "markdown",
   "metadata": {},
   "source": [
    "## Data Loading"
   ]
  },
  {
   "cell_type": "code",
   "execution_count": 3,
   "metadata": {},
   "outputs": [],
   "source": [
    "# Loads the datasets to compute the loss.\n",
    "trn_data = torch.load('data/out/trn_Video_Games.pt')\n",
    "vld_data = torch.load('data/out/vld_Video_Games.pt')\n",
    "# Builds the dataset for the all-ranking protocol.\n",
    "rnk_data = torch.load('data/out/rnk_tst_Video_Games.pt')\n",
    "\n",
    "# Extracts the edge attribute indices for all datasets.\n",
    "trn_edge_label_index = trn_data[TARGET_EDGE].edge_label_index\n",
    "vld_edge_label_index = vld_data[TARGET_EDGE].edge_label_index\n",
    "# Extracts the edge label index for the all-ranking data.\n",
    "rnk_edge_label_index = rnk_data[TARGET_EDGE].edge_label_index\n",
    "rnk_edge_label = rnk_data[TARGET_EDGE].edge_label"
   ]
  },
  {
   "attachments": {},
   "cell_type": "markdown",
   "metadata": {},
   "source": [
    "## Configuration"
   ]
  },
  {
   "cell_type": "code",
   "execution_count": null,
   "metadata": {},
   "outputs": [],
   "source": [
    "# Specifies the shared key-word arguments for the batch loaders.\n",
    "sampler_kwargs = dict(\n",
    "    num_workers=mp.cpu_count() // 2,\n",
    "    pin_memory=True\n",
    ")\n",
    "# Configuring the neighbor sampling scheme.\n",
    "alone_kwargs = dict(**sampler_kwargs, num_neighbors=[ 0])\n",
    "graph_kwargs = dict(**sampler_kwargs, num_neighbors=[-1] * 3)\n",
    "# Configuring the base settings for the loss batch-loaders.\n",
    "loss_kwargs = dict(shuffle=True)\n",
    "# Defines the settings for the training and validation batch-loaders.\n",
    "trn_kwargs = dict(**loss_kwargs,\n",
    "    data=trn_data,\n",
    "    edge_label_index=[TARGET_EDGE, trn_edge_label_index],\n",
    "    batch_size=2048\n",
    ")\n",
    "vld_kwargs = dict(**loss_kwargs,\n",
    "    data=vld_data,\n",
    "    edge_label_index=[TARGET_EDGE, vld_edge_label_index],\n",
    "    batch_size=4096\n",
    ")\n",
    "# Key-word arguments for the loss batch-loaders.\n",
    "triplet_kwargs = dict(neg_sampling='triplet')\n",
    "binary_kwargs = dict(neg_sampling='binary')\n",
    "\n",
    "# Specifying the model parameters.\n",
    "model_kwargs = dict(\n",
    "    num_embeddings=trn_data.num_nodes_dict,\n",
    "    embedding_dim=64\n",
    ")"
   ]
  },
  {
   "attachments": {},
   "cell_type": "markdown",
   "metadata": {},
   "source": [
    "# Optimization"
   ]
  },
  {
   "cell_type": "code",
   "execution_count": 9,
   "metadata": {},
   "outputs": [
    {
     "data": {
      "text/plain": [
       "LightGCN(\n",
       "  (embedding): LGCEmbedding(\n",
       "    (embedding): NodeEmbedding(\n",
       "      (user): Embedding(1540618, 8)\n",
       "      (item): Embedding(71982, 8)\n",
       "    )\n",
       "    (propagation): LGCProp([0.25, 0.25, 0.25, 0.25], undirected=True)\n",
       "  )\n",
       "  (regressor): InnerProduct()\n",
       ")"
      ]
     },
     "metadata": {},
     "output_type": "display_data"
    }
   ],
   "source": [
<<<<<<< HEAD
    "# Creates the model to train.\n",
    "# module = Model(\n",
    "#     num_embeddings=trn_data.num_nodes_dict,\n",
    "#     embedding_dims=[64] * (3 + 1)\n",
    "# )\n",
    "module = Model(\n",
    "    num_embeddings=trn_data.num_nodes_dict,\n",
    "    embedding_dim=8,\n",
    "    weights=3\n",
    ")\n",
    "display(module)\n",
    "\n",
=======
    "# Initializes the model and applies its implied settings.\n",
    "if MODEL == 'LightGCN':\n",
    "    module = LightGCN(**model_kwargs, \n",
    "        weights=3\n",
    "    )\n",
    "    toolbox = light_gcn\n",
    "    sampler_kwargs_ = graph_kwargs\n",
    "else:\n",
    "    module = MF(**model_kwargs)\n",
    "    toolbox = mf\n",
    "    sampler_kwargs_ = alone_kwargs\n",
>>>>>>> 75ed8d48
    "# Instanciates the learning algorithm and loss criterion.\n",
    "optimizer = Adam(module.parameters(), lr=LR)\n",
    "\n",
    "# Resolves the sampling strategy and its derivatives.\n",
    "if STRATEGY == 'triplet':\n",
    "    strategy_kwargs = triplet_kwargs\n",
    "    loss_fn = BPRLoss(reg_factor=REG_FACTOR)\n",
    "    batch_fn = toolbox.eval_triplet\n",
    "else: \n",
    "    strategy_kwargs = binary_kwargs\n",
    "    loss_fn = BCEWithLogitsLoss()\n",
    "    batch_fn = toolbox.eval_binary\n",
    "\n",
    "# Creates the training and validation batch-loaders.\n",
    "trn_loader = LinkNeighborLoader(\n",
    "    **trn_kwargs, \n",
    "    **strategy_kwargs, \n",
    "    **sampler_kwargs_\n",
    ")\n",
    "vld_loader = LinkNeighborLoader(\n",
    "    **vld_kwargs, \n",
    "    **strategy_kwargs, \n",
    "    **sampler_kwargs_\n",
    ")\n",
    "# Constructs the all-ranking protocol's batch-loader.\n",
    "rnk_loader = LinkNeighborLoader(**sampler_kwargs_,\n",
    "    data=rnk_data,\n",
    "    edge_label_index=[TARGET_EDGE, rnk_edge_label_index],\n",
    "    edge_label=rnk_edge_label,\n",
    "    batch_size=2**14\n",
    ")\n",
    "\n",
    "# Builds the evaluation function.\n",
    "batch_handler = partial(batch_fn, edge_type=TARGET_EDGE)\n",
    "# Builds the update and validate function.\n",
    "update_fn = partial(utils.dispatch_epoch,\n",
    "    loader=trn_loader,\n",
    "    loss_fn=loss_fn,\n",
    "    optimizer=optimizer,\n",
    "    batch_handler=batch_handler\n",
    ")\n",
    "validate_fn = partial(utils.dispatch_epoch,\n",
    "    loader=vld_loader,\n",
    "    loss_fn=loss_fn,\n",
    "    batch_handler=batch_handler\n",
    ")\n",
    "# Builds the ranking score function.\n",
    "rank_fn = partial(utils.rank_k,\n",
    "    loader=rnk_loader,\n",
    "    pred_fn=toolbox.pred,\n",
    "    edge_type=TARGET_EDGE,\n",
    "    at_k=20\n",
    ")"
   ]
  },
  {
   "attachments": {},
   "cell_type": "markdown",
   "metadata": {},
   "source": [
    "## Training"
   ]
  },
  {
   "cell_type": "code",
   "execution_count": 7,
   "metadata": {},
   "outputs": [
    {
     "name": "stdout",
     "output_type": "stream",
     "text": [
      "Epoch(1)\n"
     ]
    },
    {
     "name": "stderr",
     "output_type": "stream",
     "text": [
      "100%|██████████| 1251/1251 [10:48<00:00,  1.93it/s]\n"
     ]
    },
    {
     "name": "stdout",
     "output_type": "stream",
     "text": [
      "Update(0.6910)\n"
     ]
    },
    {
     "name": "stderr",
     "output_type": "stream",
     "text": [
      "100%|██████████| 1/1 [00:00<00:00,  1.34it/s]\n"
     ]
    },
    {
     "name": "stdout",
     "output_type": "stream",
     "text": [
      "Validate(0.6844)\n"
     ]
    },
    {
     "name": "stderr",
     "output_type": "stream",
     "text": [
      "100%|██████████| 22432/22432 [01:52<00:00, 199.10it/s]\n"
     ]
    },
    {
     "name": "stdout",
     "output_type": "stream",
     "text": [
      "Score([6.78%, 4.81%])\n"
     ]
    }
   ],
   "source": [
<<<<<<< HEAD
    "dispatch_session(\n",
    "    module=module,\n",
    "    update_fn=update_fn,\n",
    "    validate_fn=validate_fn,\n",
    "    score_fn=score_fn,\n",
    "    verbose=True,\n",
    "    num_epochs=32,\n",
    "    path='/home/estro/Documents/Code/GNN-CF/out/light_gcn/1e-4'\n",
    ")"
=======
    "# Constucts the output path.\n",
    "if MODEL == 'LightGCN':\n",
    "    model_dir = 'light_gcn'\n",
    "else:\n",
    "    model_dir = 'mf'\n",
    "out_path = PATH.format(\n",
    "    strategy=STRATEGY,\n",
    "    model=model_dir, \n",
    "    reg_factor=REG_FACTOR\n",
    ")\n",
    "\n",
    "# Potentially initiates the training session.\n",
    "if TRAIN:\n",
    "    utils.dispatch_session(\n",
    "        module=module,\n",
    "        update_fn=update_fn,\n",
    "        validate_fn=validate_fn,\n",
    "        verbose=True,\n",
    "        num_epochs=32,\n",
    "        path=out_path\n",
    "    )"
   ]
  },
  {
   "attachments": {},
   "cell_type": "markdown",
   "metadata": {},
   "source": [
    "# Evaluation"
>>>>>>> 75ed8d48
   ]
  },
  {
   "cell_type": "code",
   "execution_count": 8,
   "metadata": {},
   "outputs": [
    {
     "data": {
      "image/png": "iVBORw0KGgoAAAANSUhEUgAABKkAAAJACAYAAABG2DXOAAAAOXRFWHRTb2Z0d2FyZQBNYXRwbG90bGliIHZlcnNpb24zLjcuMSwgaHR0cHM6Ly9tYXRwbG90bGliLm9yZy/bCgiHAAAACXBIWXMAAB2HAAAdhwGP5fFlAAB/iUlEQVR4nOzdd3gV1drG4Weyk5BGQkLovSVIF4GAIh1EEFQQUBAERWxgV2zHY8N2rGAFCwoWFFGUIiBNUIp0pPcSQkklPdnJfH/wsU0kCSl7M0n2774urzPZs2atN5w3Ig8zawzTNE0BAAAAAAAAFvKwugAAAAAAAACAkAoAAAAAAACWI6QCAAAAAACA5QipAAAAAAAAYDlCKgAAAAAAAFiOkAoAAAAAAACWI6QCAAAAAACA5QipAAAAAAAAYDlCKgAAAAAAAFiOkAoAAAAAAACWI6QCAAAAAACA5QipAAAAAAAAYDlCKgAAAAAAAFiOkAoAAAAAAACWI6QCAAAAAACA5QipAAAAAAAAYDlCKgAAAAAAAFiOkAoAAAAAAACWI6QCAAAAAACA5TytLgClV0JCirKyTKvLQBkQGOgjT0+b7PYsnT2bZnU5gMvR83BH9D3cDT0Pd0Tfo6hsNkNBQX5Om4+QCvnKyjKVlZVtdRkoY+gZuBt6Hu6Ivoe7oefhjuh7FI5zH9DjcT8AAAAAAABYjpAKAAAAAAAAliOkAgAAAAAAgOUIqQAAAAAAAGA5QioAAAAAAABYjpAKAAAAAAAAliOkAgAAAAAAgOUIqQAAAAAAAGA5QioAAAAAAABYjpAKAAAAAAAAlvO0ugAAAAAAAEoLu92u1NQkZWSkyTSzrS7nkkpI8JSHh6HsbFOZmXary4ELGYaHPD295OPjJ29vHxmGYXVJkgipAAAAAACQJJ09G6eUlLNWl2GZ7Gy7JEOSqexs0+py4GKZmelKTU2SYXgoOLiKvL19rC6JkAoAAAAAgOTkxFwBlWEY8vDwVCm5weSSyHk3jYcHIVV5ZZpSdnaW405B08xWXNxpBQdXtTyoIqQCAAAAALi1rKwsJSbG/v9XhgIDQ+Tr6yfDcK9tnG02DxnGuRAjK8u9HnV0N6Zpym7PVHLyWaWlJcs0TcXFnVHVqrUtffTPvX7iAAAAAAD4l4yMVMdxQECQ/PwC3C6ggnsxDENeXt4KCqosHx9/SefuqMrISLO0Ln7qAAAAAABuLT39nz+Yn/8DO+AODMOQv39Fx9dpaSkWVkNIBQAAAABwc1lZ595k5+Fhk6cnu+LAvXh6ejvuHLTbMy2thZAKAAAAAODWzm8gzSN+cEfnXhJgk/TPz4JV+AkEAAAAAEByqzf5ATmVlt4npAIAAAAAAIDlCKkAAAAAAABgOUIqAAAAAAAAWI6QCgAAAAAAAJYjpAIAAAAAAIDlPK0uAAAAAAAA4FLo3LmdJKl69RqaPfsXi6vBvxFSAQAAAABQTtx00wCdPBnl+Nrf319z5y6Sj49Poa7/5puZevfdt3J99uijT+iGG25yap3/tmDBL4qKOiFJGjp0uCpWrOjS9VA68bgfAAAAAADlVHJyspYv/63Q4+fN+9mF1eRvwYJf9Pnn0/T559OUlJRoSQ2wHiEVAAAAAADlkGEYks4FQIWxc+cOHTiwX5Lk4UFcgEuPx/0AAAAAACiH2rZtr40b12vLlk2KjDyuWrVqFzh+3ry5ks4FVJdffoU2bvzrUpR5Sa1evcHqElAAolEAAAAAAMqh/v0HSpJM09TChfMKHJuenq7fflskSWrfvoOqVq3m8vqAf+NOKgAAAAAAyqHw8KZq1KiJDhzYp4UL5+n228fl+xjfypXLlJh4bi+o/v2v15o1fxR6ndTUVC1Y8LPWrPlDBw8eUHx8vLy8PBUaWkVt2rTVgAE3qmnTy/K89t8bvUvSkCED8xyb8y6oBQt+0csvPy9JGjPmTt1xx12Ki4vTvHlztWrVCp08GaX4+DhVrVot11v8ivp2v02bNmj58qXaunWToqOjlZycJF9fX9WsWUuXXdZcV13VRRERnWSz2S46Fy6OkAoAAAAAgHKqf/+Bmjz5TZ06dVIbNqxXhw4d8xw3f/65wCYwMFBdu3YvdEi1cuUyvfHGq4qLi831eUZGupKTk3XkyGH9/POPGjjwRj300OPy9HRNDLFp0wY999zTio2Nccp8p0+f0osvPqvNmzdecC4pKUl79+7R3r17NHfuHI0de7dGjx7rlHXdHSEVAAAAAADl1DXXXKsPP5yszMxMzZ//c54h1cmTUdq06dz+U3369JW3t3eh5v7pp9l6883XZJqmJKlhw0Zq06atQkOrKDMzU/v27dHatX/Kbrdr7tw5Onv2rF588dVcc4wadbuSkpL000+zdeJEpCRp5MgxqlgxsNDf4/Hjx/Tdd18rOTlZ9erVV4cOnRQcHKy4uDgdPnyw0POcd/ToEU2YME4xMecCL8Mw1KJFK7Vo0UqBgYFKTU3V0aOHtWXLZsXHxykrK6vIayBvhFQAAAAAAJRTQUGVdNVVV2vFimVatWqlzp49q8DA3AHQ/Pk/O4Km667L+1G7f/v77+165503ZJqmKlUK1tNP/1edOnW+YFxk5HE99dSjOnBgv5Yv/03z5//s2CtLkgYOvFGS9Oefqxwh1cCBN6pGjZqF/h6XLPlVHh4eevDBRzV48DDHWw2LIz09TU899ZgjoKpXr77++9+XFBbW9IKxWVlZWr9+jTIyMou9HnJj43QAAAAAAMqx86FQRsY/m6Ofl3NT9caNm6hp02aFmvODD96V3W6XzWbTG2+8m2dAJUm1atXWG29Mlq+vnyRpxozPi/ttFOjWW0frpptuLlFAJUm//PKT4+6rKlWq6v33P8kzoJIkm82mTp06q2vX7iVaE/8gpAIAAAAAoBzr0KGTQkOrSDp311ROGzasd2xcnvMOp4Ls27dX27ZtkST16NH7osFWlSpV1avXNZLOPZp36FDRH8ErSIUKFTRixCinzPXjj7Mdx3ffPV6VKlVyyrwoHEIqAAAAAADKMZvNpr59+0uS9uzZpf379znOnQ+tvLy81Ldvv0LNt3Hjesdxfhux/1uTJmGO4927dxbqmsJq3fpy+fsHlHie6OgzOnLksKRzwVePHr1LPCeKhj2pAAAAAAAo5/r1G6CZM6dLkhYs+Fn33/+IEhMT9fvvKyRJV111tSpVCi7UXDlDrkmTntOkSc8VqZa4uLgijb+YunXrO2WenHd4NWkSLi8vL6fMi8LjTioAAAAAAMq5unXrqWXL1pKkxYsXym6367ffFikjI12S1K9f4R71k6SzZxNKVEtaWmqJrv+3gICS30Ul5f6+goMLF9jBubiTCgAAAAAAN9C//0Bt375V8fHx+uOP3x2P+lWuHKqIiE6Fnsduz3Ic9+s3QPXrNyxSHS1btirS+Isp6WbpKD0IqQAAAAAAcAM9evTWu+++odTUVE2b9pHjLXZ9+/aXzWYr9DxBQUGO43btOqhPn2udXqsVAgP/+b6c/UgiCofH/QAAAAAAcAN+fn7q3r2XJDkCKknq339AkeapV6++43j//r1Oqa00aNCgkeN43749yszMtLAa90RIBQAAAACAm+jfP/feUy1btiryxuPt2//zRr/ly5fKbreXuC5Pz38e9MrOzi7xfMURGhqq+vUbSJLS09O1bNkSS+pwZ4RUAAAAAAC4idatL9fw4SM1aNAQDRo0RLffPq7IczRv3kKXXdZMkhQVdUJffvlZoa81TTPPz3Nufl7SjdlL4sYbb3Icf/TRe4qPj7esFndESAUAAAAAgBu5994H9PDDE/XwwxNz3RVVFBMmPOy4++mzz6ZqypS3lZyclO/4kydPasaMz/Xww+PzPF+nTj3H8aZNG4pVkzNcd931jo3gz5w5rfHj79TevbvzHJuVlaU//1ytlSuXX8oSyzU2TgcAAAAAAEXSqlUbPfbYU3r99UnKysrSrFlfad68n3TFFR1Uv34D+fn5KSUlRadPn9Levbt18OABSVKDBnm/CfDKKztrxozPJUmffPKRjhw5rAYNGsnb28sxZvDgYS7/vipU8NGkSa9r/PhxiouL1eHDh3THHSPVsmVrtWjRUhUrBik1NUVHjx7Rli2bFB8fpzFj7lTXrt1dXps7IKQCAAAAAABF1r//QFWvXkOvvvqSoqIilZycrN9/X67ff8//zqKGDRvl+XnLlq3Vu3dfLVnyqzIzM7VgwS8XjLkUIZV0bmP4adO+0PPPP63t27fJNE1t27ZF27ZtyXN8zv20UDL8SgIAAAAAgGK54or2+uabH7RixVKtWbNaO3bsUHx8rFJTU+Xj46MqVaqqfv0Gat26ra68srNq1aqd71zPPvuiOnToqCVLFunAgX06ezbBsjfsVa9eQx9++JnWrv1Ty5Yt0fbtWxUbG6O0tDT5+fmrZs1aatashbp06ap27SIsqbE8Msz8di2D24uNTVZWljVvVUDZEhzsJ09Pm+z2LMXFpVhdDuBy9DzcEX0Pd0PPu5fo6BOy2zPl6eml0NCaVpdjGZvNQ4Yhmab4s6CbKe7PgM3moZAQf6fVwcbpAAAAAAAAsBwhFQAAAAAAACxHSAUAAAAAAADLEVIBAAAAAADAcoRUAAAAAAAAsBwhFQAAAAAAACxHSAUAAAAAAADLEVIBAAAAAADAcoRUAAAAAAAAsBwhFQAAAAAAACxHSAUAAAAAAADLEVIBAAAAAADAcoRUAAAAAAAAsBwhFQAAAAAAACxHSAUAAAAAAADLEVIBAAAAAADAcp5WF1CaZGZmav78+frtt9+0c+dOxcTEyNPTUyEhIWrUqJHat2+v6667TtWqVSv2GuHh4YUe++STT2r06NHFXgsAAAAAAKCsIKT6f1u3btWTTz6pAwcOXHAuKSlJR48e1fLlyxUcHKxBgwZZUCEAAAAAAED5RUglac2aNbr33nuVkpIib29v3XDDDbr66qtVvXp1GYahU6dOacuWLVqyZInT1uzZs6cefPDBAsdUqVLFaesBAAAAAACUZm4fUp06dUoPPPCAUlJSVLduXU2bNk3169fPNaZly5bq1auXHn30UWVkZDhl3cDAQIWFhTllLgAAAAAAgLLO7TdOf/nll5WQkCAvLy998MEHFwRU/+bt7X1pCgMAAAAAAG4tKuqEOndup86d2+nTTz/Oc8z585MmPXdpi3MBt76TKjIy0vEIX//+/dWkSROLKwIAAAAAwP1ERZ3QkCED8zxns9nk6+unatWqqWnTZurT51pdcUX7S1whLgW3DqkWLFigrKwsSVLv3r0dn2dkZOj06dPy8PBQaGioy+6estvtOnPmjNLT0xUUFKTg4GCXrAMAAAAAQFmVlZWlpKREJSUl6sCB/Zo//2ddfXVX/fe/k+Tj42N1eXAitw6pNm/e7Di+7LLLdODAAb3zzjtavny5MjMzJUleXl5q27atxowZo+7duztt7WXLlqldu3ZKTU11fFalShVdddVVGjVqlJo3b+60tQAAAAAAKCuaNm2mp5561vF1Vla24uNj9ddf6/TDD98pPT1dq1at1MsvP68XXnjFwkrhbG4dUu3du9dxvGXLFj355JNKT0/PNSYzM1Pr1q3TunXrNGzYMD3//PMyDKPEayckJFzw2ZkzZ/TTTz9p7ty5Gjt2rB555BGnrFVcgYEk0igcm83D8b/BwX4WVwO4Hj0Pd0Tfw93Q8+4lIcFT2dl2GYbh+P/eHZ3/46dh6JL/OuRcz9fXV02aXPiisY4dr1TPnn109923KzMzU8uWLdGYMXeocePy+1KynL8uHh4F92dJ+tcwDHl4GPLy8rT033luHVLlDIqefPJJZWRkaNSoUbr55ptVp04dJSQkaMmSJXrnnXeUkJCgWbNmqVq1arrvvvuKvWbt2rU1YMAAderUSY0bN1ZQUJBSU1O1b98+/fzzz/ruu++UlZWladOmKSsrSxMnTnTGt1osnp42y9ZG2WQYBn0Dt0LPwx3R93A39Lx78PAwJJ1LaCy8T6BUsfrXIb/1mzdvrl69+mjhwvmSpHXr1uQZaJVXF/v/pWT/v50Lqqz8d55bh1TJycmO4/T0dE2cOFG3336747MqVapo+PDhatu2rYYMGaKMjAx9/PHHGjZsmEJDQ4u15m+//XbB3VEVK1ZU27Zt1bZtW/Xt21fjxo1Tenq6Pv/8c/Xr108tW7Ys3jdYQnZ7liXrouyx2TxkGIZM01RWVrbV5QAuR8/DHdH3cDf0vHvJzjYlmZIk07S2Fivl/KOq1b8OBa1/2WXNHSFVVFRUvmOjo89ozpzZ+uuvtYqMPK7ExEQFBASofv0G6ty5q2688Sb5+V38rqGkpET98stcrVv3pw4c2K+EhAR5eNhUpUoVhYU1VadOV6pHj94XzJWcnKzVq3/Xhg3rtWfPLkVFnVBqaqp8fX1VvXoNtWnTVoMHD1X9+g2c8utSmPMXuVrZ2WaRswBnhlpuHVJVqFBBKSkpkqQ6depo9OjReY5r2rSphg0bphkzZig9PV2LFi3SiBEjirXmxR7f69ixo+6//37973//k2ma+vrrr/XKK9Y8Y3v2bBq/IaNQgoP95OlpU1ZWtuLiUqwuB3A5eh7uiL6Hu6Hn3Utmpl3Z2aY8PNw7lDwXzp4LOi71r0PO9S4WDnt45HwEzpbn2B9++E4ffPDuBVv6xMfHa8uWzdqyZbO+/fYrvfTS62rRIv8bQ5Yt+02vvz5JSUmJ/zqTqePHj+n48WNatmyJEhMTNXTo8Fwj7r77Du3fv1f/lpSUpP3792n//n368cfZuueeCbr55lvzXD/n95adXfCvS0lCddM8F1BlZtqL9O88m81DISH+xVozL24dUvn7+ztCqi5duuRq9H/r1q2bZsyYIUnatm1bsUOqwhg8eLDeeOMNmaapv/76y2XrAAAAAABQ1hw8eMBxXKNGzQvOz5jxuT7++H1JUrVq1XXjjTepfv2GqlKlqs6eTdBff63Tjz9+r+joM3rkkfGaNu0L1a1b/4J55s2bq1dffVHSuWCse/de6tKlu2rWrCnTNHXq1Elt27ZVK1YszbPOrCy7GjVqrCuvvFphYeGqUqWaPD09debMKe3cuUNz587R2bMJeu+9d1StWnV1797LCb86ZZtbh1S1atXSmTNnJEk1atQocGzNmv80fkxMjEvrCg4OVkhIiGJiYhz1AQAAAACstetInGYu3qOoGPe5u65GZT/d2idcl9ULtroUSdKpUye1ePFCSZKXl5e6deuR6/yOHX9r2rQPJUnXXz9IDz30uDw9c0cf7dtHqF+/AbrvvrFKSEjQO++8obfeei/XmGPHjurNN1+VJPn6+unVV9/UFVe0zzWmWbMW6t69l+677wHFx8dfUOukSa/nGX41bXqZrr66m265ZaTGj79TBw8e0Mcff6Bu3Xpa+vK00sB9X1sgKSzsn83VsrMLviUu5/l/N7grZGWdewbUZmOTRgAAAAAoDb78dbdbBVSSFBWToi9/3W1pDdnZ2YqJidavv87XvfeOVVJSkiTpttvuUNWq1XKN/eKLT5Sdna169ernGVCdV79+A40efackaf36tYqKOpHr/MyZ05WZmSlJuv/+hy8IqHLy9PTMc9/qvAKqnAIDA3XnnfdIko4fP6r9+/cVON4duPWdVBEREfruu+8kSYcPHy5wbM7z1apVy3+gE0RFRTlS2Ivd4QUAAAAAQHmyZcsmde7cLt/zVapU1ahRt+vGG2/K9XlqaqrWrVsjSerevddFbzC54op/1ti+favj0UHTNLV69UpJUkhIZV177XXF+j7+7ezZs0pMPPv/+2Sd2+E8Z4179+52qzcV5sWtQ6ru3bvL19dXqampWrFihdLT01WhQoU8xy5cuNBxHBER4dK6vvzyS8dxp06dXLoWAAAAAKBwRvVt6raP+5UmXbp0U79+Ay74fO/e3Y6nkqZP/0TTp39S6Dmjo//Zaicq6oQSEhIkSa1atSnR01Rbt27WnDnfa+PGvxQfH1fg2ISE+GKvU164dUjl7++v0aNH68MPP1RsbKwmTZqkF1544YJxS5cu1fz5515vWaNGDfXqdeFmZuvWrdOoUaMkSR06dHBssp7T4sWL1a1bN3l7e+db0+zZszV9+nRJ556vvfXWvHf4BwAAAABcWpfVC9akOztaXYbLWPl2v5yaNm2mp5561vH12bNndfjwQc2Z870OHjygH374TocPH9abb07OFSDFxhZ//+i0tDTHcc4wqUqVqsWec8qUtzRr1tfFqsFduXVIJUnjxo3TihUrtGvXLs2aNUvHjh3TsGHDVLduXSUkJGjJkiWaNWuWTNOUzWbTpEmTCgyZCvLqq6/q2WefVc+ePdWmTRvVr19fAQEBSktL0/79+/XLL79o3bp1jvETJ05U/fr1nfSdAgAAAABQ+vn4+Khhw8a5PmvTpq36979eEyc+rPXr12jjxvX67LOpGjfuXseY83dRSdKtt45Wnz59C71mcHBIyQvPYdGiBY6Aqlq16ho2bIRat75c1atXl5+fv7y8vCRJkZHHNWzYDZLOPWbo7tw+pPLz89Mnn3yi8ePHa/Pmzfrzzz/1559/XjAuICBAr7/+uq666qoSrRcXF6fZs2dr9uzZ+Y4JCAjQM888oxtvvLFEawEAAAAAUF54eXnpP/95QbfeepMSEhL0zTcz1L//QNWqVVuSVKnSP28gNAzjgqCrsHLOc+bM6WLN8eOP5/7MHxAQoKlTp6ty5Qs3VpekxMSzxZq/vHL7kEqSQkND9fXXX2vevHmaP3++du3apdjYWPn6+qp+/frq0qWLRowYoZCQkiWrr776qjZu3Kht27bp6NGjio+PV0JCgjw9PVWpUiU1bdpUnTt31vXXX6+KFSs66bsDAAAAAKB8CA4O1m233aHJk99SZmamPvroPb344quSpLCwcHl4eCg7O1tbtmwq9ho1atRUpUqVFB8fr23btshutxd5X6oDB/ZLktq2bZ9vQCVJO3fuKHad5REh1f/z8PDQwIEDNXDgwGJdHxERoT179hQ4pkOHDurQoUOx5gcAAAAAANL11w/WN9/M1Jkzp7VixVLt379PjRs3UWBgkC6/vJ02blyv7du3avv2rWrZsnWR5zcMQ507d9W8eXMVGxujhQvnacCAG4o0x/lHD9PSUvMdY7fb9dNP+T9l5Y48rC4AAAAAAACgsCpUqKBRo26XdG4fp08//chx7o47xskwDEnSs88+6bijKT/ntuT59oLPR4y4zbEf9eTJb2nTpg35zmG32xUdHZ3rs3r16kmStm3boqNHD19wTXZ2tt5++3UdPHigwPrcDXdSAQAAAACAMuW6667XV199oZMno7Rq1Urt3r1TTZs2U6tWbXTPPRP0wQeTdebMaY0dO1K9e/dVx45XqUaNGjIMD509m6CDB/dr48a/9Ndf6xQcHKKbbro51/x16tTVQw89rtdee0mpqSl68MF71aNHb3Xp0l01a9aUJJ06dVLbtm3V8uW/6eabR2jo0OGO6/v3H6h33nlDaWlpGj/+Lt1yy0hddlkzeXt769Chg/rpp9natWunWre+XFu3br6kv3alGSEVAAAAAAAoU7y8vHTbbXfotddekiR98slHeuONyZKk4cNHKSSkst55539KSkrSggW/aMGCX/Kdy98/IM/PBwy4QRUqVNAbb7yqlJRk/fbbIv3226JC1XfjjUO0bdtWLVu2RLGxMXr//XcuGNOx45UaP/4h3XrrkELN6Q4IqQAAAAAAQJlz7bXXaebM6YqMPK61a//MtQdV37791blzVy1Y8LPWr1+rAwf2KyEhQaaZrYCAiqpdu7bCw5spIqKj2rfvmO8affpcq44dr9TcuXO0bt0aHT58SImJZ+Xl5aXQ0KoKDw/XlVderW7deuS6zmaz6fnnX9ZVV12tefPmat++vUpLS1WlSsFq3LiJ+vTpp969r9HJk1Eu/TUqawzTNE2ri0DpFBubrKysbKvLQBkQHOwnT0+b7PYsxcWlWF0O4HL0PNwRfQ93Q8+7l+joE7LbM+Xp6aXQ0JpWl2MZm81DhiGZpvizoJsp7s+AzeahkBB/p9XBxukAAAAAAACwHCEVAAAAAAAALEdIBQAAAAAAAMsRUgEAAAAAAMByhFQAAAAAAACwHCEVAAAAAAAALEdIBQAAAAAAAMsRUgEAAAAAAMByhFQAAAAAAACwHCEVAAAAAAAALEdIBQAAAAAAAMsRUgEAAAAAAMByhFQAAAAAAACwHCEVAAAAAAAALEdIBQAAAAAAAMsRUgEAAAAAAMBynlYtfPbsWSUnJ8tut8vX11eVKlWSp6dl5QAAAAAAAMBClyQVio2N1erVq7VhwwZt375dhw8fVlpaWq4xhmGoatWqatq0qVq1aqXOnTurVatWl6I8AAAAAAAAWMxlIZXdbtfChQv1448/at26dcrOznacM03zgvGmaerUqVM6deqUVq5cqSlTpig0NFQDBgzQkCFD1KBBA1eVCgAAAAAAAIs5PaRKT0/XzJkz9cUXX+jMmTOS8g6l/P395evrK09PT6WlpSkpKUl2uz3XmDNnzujzzz/X9OnT1bVrV913331q0aKFs0sGAAAAAACAxZwaUn3//feaPHmyoqOjHcGUYRhq1qyZIiIi1LJlS4WHh6tmzZry9fXNda1pmoqOjtbBgwe1a9cubdiwQX/99ZcSEhJkmqZWrFihFStWqHfv3po4caJq1arlzNIBAAAAAABgIcPM6zanYhg6dKi2b9/uCKfCw8M1ePBgXXPNNapWrVqx5szKytL69ev1yy+/aOHChUpNTZVhGKpQoYL+97//qXfv3s4oHfmIjU1WVlb2xQfC7QUH+8nT0ya7PUtxcSlWlwO4HD0Pd0Tfw93Q8+4lOvqE7PZMeXp6KTS0ptXlWMZm85BhSKapS/5nwaioExoyZKDja39/f3333VwFBVUq8Lrx48dpy5ZNkqSlS/9QhQoVHOc2bdqg+++/O8/rfH195efnr4oVA9WgQUOFhYWrffsINW3arFj1p6ena+XKZdqwYb127tyh+Pg4JSaelY+Pj4KDQ9SkSbguv/wKde/eS8HBwYWa89ixo/r99+XasmWTjh49ooSEBKWmpsjPz1/BwcFq2LCxmjdvqauv7qratesUq+7zivszYLN5KCTEv0Rr5+S0kKpp06YyDEPdunXTuHHjdPnllztjWoekpCR9++23+vLLL3X69GmNHz9e48ePd+oayI2QCoXFf8TB3dDzcEf0PdwNPe9eCKnOKU0hlSQNHXqL7r//kQKvK25IlZ9GjRpr1Kg71LNn4W+K+fHH2Zo+/RPFxERfdKzNZlP//gN15533KDg4JM8xp06d1HvvvaOVK5fl2t+7IK1atdGYMWPVvn3HQtedU2kJqZz2uN+VV16pxx57TJdddpmzpswlICBAY8eO1ahRozRjxoxcjQcAAAAAAMqXn376QUOG3KIaNUoeHF59dVfdeec9jq8zM+1KTk5SdPQZ7dy5Q3/8sUpRUZE6cGC//vvfJ7VixVL95z8vyNvbO98509PT9corL+i33xY5PuvQoaM6drxKDRo0UGBgJaWmpuj06dPauHG9/vjjd8XHx+vnn39Uixat1K/fgAvm3LRpg5599gnFx8dLkgIDg9S9e0+1atVGVapUVUBAgJKSkhQdHa1t2zZr3bo1ioo6oW3btuj99ydr+vTihVSlhdNCqs8++8xZUxXI29tbd9xxxyVZCwAAAAAAXFqVKgUrPj5OGRkZmjbtQz377IslnjMgoKIaNmyc57k+fa7V/fc/rGXLlujNN19TYuJZLV/+mwzD0PPPvyzDMPK87o03XnEEVDVr1tJzz01Ss2Z5v+ytT5++SktL05w53+vzz6fmOebAgf2aOPEhpaamSpJuvvlW3X77OPn5+eU7Z3Z2tlatWqHPPst7zrLGw+oCAAAAAAAAzrviinZq2bKVJGnJkl+1b98el6/p4eGhXr2u0dSp01WxYqAkadmyJVq8eGGe4xcvXqiFC+dJkqpVq66PP56eb0B1no+Pj4YPH6lPPpmhWrVy7yFlt9v1zDOPOwKq++57UOPHP5hvQJWz7q5de+iTT2bo5ptHFOp7Lc0IqQAAAAAAQKlyzz33S5JM09SHH065ZOvWqVNXDz30mOPrzz//5IJ9obKysvTZZ9McXz/11H8LvRm6JNWrV1+tW7fJ9dnixQt17NhRSdIVV7TXLbfcWqS6vby81Ldv/yJdUxoRUgEAAAAAgFKlVas2uvrqrpKk9evXasOG9Zds7Z49+6h69RqSpOPHj2rfvr25zm/atEHHj58LlJo2baYrrmhf4jV/+eVHx/Ett4ws8XxlldP2pCquDRs2aNWqVTp06JCSk5Pl7++v+vXrq3PnzurQoYPV5QEAAAAAAAvcddd4/fnnamVlZenDD6fok0++zHd/KGey2Wxq376jIzjavHmDwsObOs5v2rTBcdy5c5cSr5eSkqKdO3dIOvdIYLt27puFWBZSRUVF6bHHHtPGjRvzPD9t2jS1adNGr7/+uurUqZPnGAAAAAAALrXEqaNLdH3FcdPLzLz5zXkp1K/fQP36DdAvv/ykPXt2aenSxerV65pLsvZllzVzhFRHjhzJdW7Pnl05xjUv8VoHDx5QVlaWJKlJkzB5elp+P5FlLPnOExISNGLECEVFRck0Tfn5+almzZry9/fX6dOndfLkSZmmqc2bN+u2227TDz/8UKTnOwEAAAAAQNl3xx13afHihUpPT9fUqR+oW7eelyTEqVTpnwzi7Nn4XOfi4//5OiQkpMRrxcfH5Vi34PlSU1MVFRWZ7/kqVaqpYsWKJa7JKpaEVB999JFOnDihSpUq6YknnlD//v3l5eXlOH/s2DG99957mjt3rqKiovTRRx/pySeftKJUAAAAAABgkdDQKho6dLhmzPhcJ05E6qefZuumm252+bq+vr6O4+Tk5FznUlKSc4wr+O17hZFzPj8/3wJGSn//vU0PPXRfvuefeuq/6tdvQIlrsoolG6cvW7ZMhmHof//7n2644YZcAZUk1alTR6+99po6deok0zS1dOlSK8oEAAAAAAAWGzHiNgUFBUmSpk//NFeo4yopKSmO44CAgFzn/Pz8HcepqSkqqZzz5VzXHTn1TqrXXntNDzzwgHx8fAocd/r0aUlSREREgeMiIiK0Zs0ax3gAAAAAAKzmqn2arJ7XZvOQYUimKWVlZbukluIICAjQqFG3a8qUtxUfH6evv56hsWPvdumacXGxjuOKFYNynatUqZLjODY2ViWVc764uLj8B0pq3z5Cq1dvyPXZp59+rM8/n1biOkoDp95J9fnnn+u6667TH3/8UeC4889H/nvzsX87dOiQJCkwMNA5BQIAAAAAgDLnxhuHqHr1GpKkWbO+UkxMtEvXy7k5ev369XOda9Ik3HG8a9eOEq/VsGEj2Ww2SdK+fXtkt9tLPGdZ5dSQqkaNGjp+/LjGjh2rxx9/PN8EsH379jJNU08++aSioqLyHPPjjz/ql19+kWEYat++vTPLBAAAAAAAZYi3t7fuvPMeSec2D3flnUNZWVlav36t4+u2bdvlOt+uXQfH8apVK0u8np+fv+Mtgenp6dqwYX2J5yyrnBpSzZ8/XyNHjpRhGPrll1907bXX6qeffrpg3L333itvb2/t2LFDvXv31tixY/XSSy/prbfe0pNPPqnevXvrqaeeUnZ2try8vHT33a69jQ8AAAAAAJRuffpcq8aNwyRJv/zyk44eLfjprOL67bdFOnXqpCSpTp26atSoSa7zbdu2U+3adSWdu+PKGaHSddcNdBx/882MEs9XVjk1pPLz89PTTz+tb7/9Vk2aNFF8fLyefPJJ3XHHHTp+/LhjXKNGjTRlyhRVrFhRdrtdf/zxh7766itNmzZNP/30k44dOybTNFWxYkW9++67Cg8PL2BVAAAAAABQ3hmGoXvumSDp3N1OU6e+7/Q1jh07qrff/p/j6zFj7pSHR+7oxGazacyYsY6vX3nlhYvuJZXTkSOHtXXrllyf9e17nWrVqi1J2rjxL33zzcxiVF/2ueTtfq1atdKPP/6ohx56SN7e3vrjjz80YMAAffrpp8rOPrf5WteuXbVw4UKNHz9eLVu2VMWKFeXh4aGKFSuqVatWuu+++7RgwQJ1797dFSUCAAAAAIAyJiKik6644tyWQCtWLNPhw4ecMm92draWLl2su+4ao6SkRElSjx691bt33zzHX3NNP/Xt21+SdOrUSd1995iL7k+Vnp6mb7+dqbFjRyoy8liuc56ennrppdccL6J7//139P777xbqbX+JiWcvOqascOrb/XKy2Wy666671LdvXz377LNat26d3njjDc2fP18vvviimjdvrsqVK2v8+PEaP368q8oAAAAAAADlyD33TNCdd94m0zQVH1+4O5iSkhJ18OB+x9d2u11JSUmKjj6jXbt2avXq3xUVFek43717Lz3zzPMyDCPfOR977CllZmZq6dLFiow8rjvvvE0dOnRUp06d1aBBQwUGBio1NVWnT5/Spk0b9ccfvys2Nibf+Zo0Cdcrr7yp5557SgkJCfrmmxmaP/9nde/eU61bX66qVavJ3z9AmZkZiomJ1r59e7Vq1Qrt27fXMUeFCj6F+vUorVwWUp1Xr149ffHFF/rhhx/0+uuva+fOnRo6dKhGjRqlBx54wJESAgAAAAAAXEzTps3Uo0cvLV26pNDXrFq1slCbnDds2Ei33TZWPXv2vujYChUq6PnnX1abNm01ffo0xcTEaP36tbk2Xf83Ly8vDRhwg6688uo8z7dvH6FPP52pKVPe0qpVK3X2bILmzp2juXPnFFhL8+YtNXbsXWrfvuNF6y7NXB5SnTd48GB1795dL730khYsWKDp06dryZIl+u9//6urr877/xwAAAAAAIB/GzfuPq1cuVx2u71Y1/v4+MjPz1+BgYGqX7+hwsLC1aFDRzVt2qzIc914403q12+AVqxYqg0b1mvXrp2Kj49VYmKifHx8FBxcWU2ahOmKK9qpe/deCgqqVOB81avX0KRJ/9PRo0e0cuVybdmySUePHtHZs/FKS0uTn5+/goKC1KBBIzVr1lxdu3ZX3br1i/XrUNoYpmmal3rRlStX6vnnn9eJEydkGIb69++vp556SiEhIZe6FBQgNjZZWVnZVpeBMiA42E+enjbZ7VmKi7v4M9NAWUfPwx3R93A39Lx7iY4+Ibs9U56eXgoNrWl1OZax2TxkGJJpij8Lupni/gzYbB4KCfF3Wh0u2Tj9Yrp27ar58+dr1KhRMgxD8+fPV79+/fTTTz9ZUQ4AAAAAAAAs5rI7qf744w9t3LhR0dHR8vX1VcOGDdWjRw9VqVIl17jt27frP//5j3bv3i3DMNSpUyc9//zzqlOnjivKQhFwJxUKi79phLuh5+GO6Hu4G3revXAn1TncSeW+SsudVE4PqQ4dOqQHH3xQe/fuveCcl5eX7r33Xt199925Ps/KytKnn36qDz74QGlpafLx8dF9992nO+64Qx4eltzsBRFSofD4jzi4G3oe7oi+h7uh590LIdU5hFTuq7SEVE5NgGJiYnTbbbdp7969Mk1TpmmqUqVK8vT0lGmaysjI0LvvvqtPP/0013U2m03jxo3Tzz//rI4dOyotLU1vvfWWBg8erL///tuZJQIAAAAAAKAUcmpINXXqVJ0+fVqSdNNNN+nPP//UmjVrtG3bNn388ceqWrWqTNPUe++9p8TExAuur1u3rqZPn66XX35ZQUFB2rVrl4YNG6ZXXnnFmWUCAAAAAACglHFqSLVixQoZhqG2bdvqpZdecrytzzAMde3aVc8995wkKS0tTevWrct3nkGDBmnBggXq37+/srKy9OWXXzqzTAAAAAAAAJQyTg2poqKiJEkRERF5nu/QoYPj+NSpUwXOFRISojfffFNTp05VzZru+0wwAAAAAACAO3BqSOXj4yNJiouLy/N8fHy849jb27tQc3bp0kXz5s0rcW0AAAAAAAAovZwaUjVr1kymaWr+/Pk6fvz4BeenTp2aa2xh+fr6OqU+AAAAAAAAlE6ezpzs5ptv1tq1a5WYmKjrr79egwYNUsOGDZWYmKhly5Zp69atMgxDLVq0UPPmzZ25NAAAAAAAAMowp4ZUffv21YgRI/TVV18pOTlZM2fOzHXeNE2FhobqjTfecOayAAAAAACUmGlaXQFgjdLS+0593E+S/vOf/+itt95S69at5eHhIdM0ZZqmQkJCNGLECP3000+qV6+es5cFAAAAAKBYDOPcH41NM9viSoBLzzRNZWdnSfrnZ8EqTr2T6rx+/fqpX79+ysjIUHx8vHx8fBQYGOiKpQAAAAAAKBGbzVOZmenKzs6S3W6Xp6dL/qgMlEp2e4YjoPX09LK0FpdGZN7e3qpatSoBFQAAAACg1KpQwcdxnJaWbGElwKVlmqaSkxMdX/v4+FlYjYvupAIAAAAAoKzw9v7njfJJSQny8LDJ19fP8kefAFcxTVN2e4aSkxMdwaxheMjb2+ciV7oWIRUAAAAAwK3ZbDYFBobo7NlYSabOno1RYmKsPDw8ZRhWV3fpGDm+WbO07KQNpzNNKTs7K9cebIZhKDi4Sq4esILTQqp169YpIiLCWdMVKDk5WUePHtVll112SdYDAAAAAJRvfn4VZbfblZJyVtK5kCYrK9Piqi4tDw9DkiHJVHY2IZW7MAwPBQdXsfwuKsmJIdXo0aPVtWtXjR8/Xi1atHDWtLmkpqbq22+/1bRp0zR8+HBCKgAAAACA0wQGBsvfv6JSUpKUkZHmdm/78/LylIeHoexsU5mZdqvLgQsZhoc8Pb3k4+Mnb28fy++gOs9pIZVpmlq5cqVWrlypiIgIDR8+XD179pTNZivx3MeOHdN3332n7777TmfPnpVpmqXmFxAAAAAAUH7YbJ6qWLGS1WVYIjjYT56eNtntWYqLS7G6HLghp4VUn376qV588UUdPnxY69at07p16xQUFKSePXuqe/fuat++vYKCggo9365du/Tnn39qyZIl2rZtm0zTlGmastlsGj58uG677TZnlQ4AAAAAAACLGaYTd0Oz2+2aNWuWPvroI505c+bcAv9/x5NhGKpdu7bCwsJUs2ZNValSRb6+vrLZbEpPT1dCQoJOnjypQ4cOad++fUpJ+Se1PV9inz599MADD6hRo0bOKhkFiI1NVlaWe93eiuLhb1zgbuh5uCP6Hu6Gnoc7ou9RVDabh0JC/J02n1NDqvMyMjL0448/aubMmdq3b98/ixXyEb2cJfn4+Khfv34aM2aMmjRp4uxSUQBCKhQWv5nB3dDzcEf0PdwNPQ93RN+jqJwdUjntcb+cvL29NWzYMA0bNkzbt2/XggUL9Pvvv+vAgQOFut7X11cdO3ZUr169dM011yggIMAVZQIAAAAAAKCUcElIlVPLli3VsmVLTZw4UbGxsfr77791+PBhnTx5UklJScrKypKvr6+Cg4NVu3ZthYeHq0mTJk7ZcB0AAAAAAABlg8tDqpxCQkLUpUsXdenS5VIuCwAAAAAAgFLOw+oCAAAAAAAAAEIqAAAAAAAAWI6QCgAAAAAAAJYjpAIAAAAAAIDlCKkAAAAAAABgOUIqAAAAAAAAWI6QCgAAAAAAAJbztLqA0iQzM1Pz58/Xb7/9pp07dyomJkaenp4KCQlRo0aN1L59e1133XWqVq1aideKjo7W119/rWXLlikyMlKZmZmqVq2aOnbsqFtuuUVNmzZ1wncEAAAAAABQNhBS/b+tW7fqySef1IEDBy44l5SUpKNHj2r58uUKDg7WoEGDSrTWqlWr9Oijjyo+Pj7X54cPH9bhw4c1e/ZsPfDAAxo3blyJ1gEAAAAAACgrCKkkrVmzRvfee69SUlLk7e2tG264QVdffbWqV68uwzB06tQpbdmyRUuWLCnxWtu3b9eECROUmpoqT09PjRw5Ut27d5e3t7e2bNmiadOmKSYmRm+++aYCAgI0fPhwJ3yHAAAAAAAApZthmqZpdRFWOnXqlAYMGKCEhATVrVtX06ZNU/369fMdn5GRIW9v72KtZZqmBg8erB07dsgwDL3//vvq2bNnrjHHjx/X4MGDFR8fLz8/Py1ZskShoaHFWq+kYmOTlZWVbcnaKFuCg/3k6WmT3Z6luLgUq8sBXI6ehzui7+Fu6Hm4I/oeRWWzeSgkxN9p87n9xukvv/yyEhIS5OXlpQ8++KDAgEpSsQMq6dxjfjt27JAk9evX74KASpJq166thx56SJKUkpKiL7/8stjrAQAAAAAAlBVuHVJFRkY6HuHr37+/mjRp4tL1fv31V8fxsGHD8h13/fXXy8fHR5K0cOFCl9YEAAAAAABQGlyyPansdrsOHTqk6OhoJScnKzU1Vb6+vvL391flypXVoEEDeXl5XapyJEkLFixQVlaWJKl3796OzzMyMnT69Gl5eHgoNDS0RHdP5bR+/XpJUoUKFXT55ZfnO87X11etW7fWunXrdPToUZ08eVLVq1d3Sg0AAAAAAAClkUtDqqNHj+rnn3/Wb7/9pv379zsCobzYbDY1atRIvXv31oABA1SvXj1XliZJ2rx5s+P4sssu04EDB/TOO+9o+fLlyszMlCR5eXmpbdu2GjNmjLp3717stVJTU3X8+HFJUr169S4afDVu3Fjr1q2TJO3fv5+QCgAAAAAAlGsuCamSkpL0v//9Tz/88IMjmLrY/ux2u1179+7V3r179dFHH2nQoEF67LHHVLFiRVeUKEnau3ev43jLli168sknlZ6enmtMZmam1q1bp3Xr1mnYsGF6/vnnZRhGkdeKiopy/BrUqFHjouNzjjlx4kSR13OGwEAfS9ZF2WOzeTj+NzjYz+JqANej5+GO6Hu4G3oe7oi+h9WcHlKdOnVKd955p/bt23dBMFWxYkVVr15dPj4+qlChgtLT05WWlqaTJ08qMTHRMd5ut+v777/X5s2b9cknn6hatWrOLlOSlJCQ4Dh+8sknlZGRoVGjRunmm29WnTp1lJCQoCVLluidd95RQkKCZs2apWrVqum+++4r8lrJycmOY3//i+98n3NMzmsvJU9PmyXrouwyDIO+gVuh5+GO6Hu4G3oe7oi+h1WcGlKZpqlHHnnEcYeSp6enrrnmGvXt21dXXHGFQkJC8r02Li5OGzdu1K+//qpff/1Vdrtd+/bt08MPP6yvvvrKmWU65Ax/0tPTNXHiRN1+++2Oz6pUqaLhw4erbdu2GjJkiDIyMvTxxx9r2LBhCg0NLdJaOe/QKszeWzkfB0xNTS3SWs5it+f/eCaQk83mIcMwZJqmsrKyrS4HcDl6Hu6Ivoe7oefhjuh7FIczA02nhlQLFy7Uhg0bZBiG6tevr8mTJxf6jXnBwcHq1auXevXqpbvvvlsPPPCADhw4oE2bNmnBggXq16+fM0uVdG4D85SUFElSnTp1NHr06DzHNW3aVMOGDdOMGTOUnp6uRYsWacSIEUVe67zz+10VJCMjw3Hs6+tbpLWc5ezZNP7FhEIJDvaTp6dNWVnZiotLsbocwOXoebgj+h7uhp6HO6LvUVQ2m4dCQi7+tFhheThtJknz5s2TJPn4+OjTTz8tdED1b40bN9bUqVMd4cz5eZ0t5yN1Xbp0kYdH/r8c3bp1cxxv27atRGsV5vG98+HZv68FAAAAAAAoj5waUu3evVuGYah3796qWbNmieaqVauWevfuLdM0tXv3bidVeOEa511sM/Oc309MTEyR16pRo4Zjw/WoqKiLjs+5WXphNloHAAAAAAAoy5waUkVHR0uSGjRo4JT5zs9zfl5nCwsLcxxnZxf8WFvO856eRX9K0tfXV7Vr15YkHTlyJNfjfHnZv3+/47i4d6QBAAAAAACUFU4NqQICAiRJZ8+edcp85+dx1eNuERERjuPDhw8XODbn+eK+bbB9+/aSzm2ivnnz5nzHpaamauvWrZLO7ZVVvXr1Yq0HAAAAAABQVjg1pKpdu7ZM09TSpUtlmmaJ5srOztbSpUtlGIbjDiRn6969u2PfqxUrVuR6A9+/LVy40HGcM9wqir59+zqOZ82ale+4uXPnKi0t7YJrAAAAAAAAyiunhlTdu3eXJB07dkyTJk0q0VyvvPKKjh49Kknq0aNHiWvLi7+/v+ONfrGxsfnWvHTpUs2fP1/Suf2hevXqdcGYdevWKTw8XOHh4Ro5cmSe83Tp0kXNmzeXJC1YsEDLli27YMzx48f19ttvS5L8/Pw0atSoIn9fAAAAAAAAZY1TQ6ohQ4YoKChIkvTVV19p5MiRWrNmTZHmWLNmjUaOHKmZM2dKkgIDAzV06FBnlpnLuHHjdNlll0k6d3fTmDFj9Ouvv2rnzp1as2aNXnjhBd1///0yTVM2m02TJk2St7d3sdYyDEPPPfecfHx8ZJqmJkyYoNdee03r16/Xli1bNH36dA0dOlTx8fGSpEceeURVq1Z11rcKAAAAAABQahlmSZ/L+5dFixbp4YcfzrXReGBgoC6//HLVr19f1atXl6+vr7y8vJSZmanU1FSdPHlShw8f1pYtW5SQkCBJjlDorbfe0jXXXOPMEi8QHR2t8ePHF7hPVEBAgF5//XX17Nkzz/Pr1q1z3PXUoUMHzZgxI9+5Vq5cqccff9wRRv2bzWbThAkTdM899xT+m3CB2NhkZWUVvKE8IEnBwX7y9LTJbs9SXFyK1eUALkfPwx3R93A39DzcEX2PorLZPBQS4rx9xIv+mrqLuOaaa/T+++9r4sSJjsApISFBK1eu1MqVKwu8NmdeFhQUpJdffjnfUMiZQkND9fXXX2vevHmaP3++du3apdjYWPn6+qp+/frq0qWLRowYoZCQEKes17VrV82fP18zZ87U8uXLFRkZqczMTFWtWlWdOnXSzTffrGbNmjllLQAAAAAAgLLA6XdSnZeYmKhPPvlEP//8s6Kiogp9XfXq1TVw4ECNHTtWgYGBrigNhcSdVCgs/sYF7oaehzui7+Fu6Hm4I/oeReXsO6lcFlLltHPnTu3YsUP79+9XdHS0kpOTlZaWJh8fH/n7+ys0NFSNGzdWs2bNHBuLw3qEVCgsfjODu6Hn4Y7oe7gbeh7uiL5HUZX6x/3y0qxZMx5fAwAAAAAAQL6c+nY/AAAAAAAAoDgIqQAAAAAAAGA5QioAAAAAAABYjpAKAAAAAAAAlnPZxul2u12rV6/W5s2bFR8fr5CQELVr104dO3aUzWYr1Bzff/+9PvroIxmGod9++81VpQIAAAAAAMBiLgmptm3bpscff1xHjhy54Fy9evU0ceJEde/e/aLzJCYmKjIyUoZhuKJMAAAAAAAAlBJOf9xv+/btGj16tI4cOSLTNC/45/Dhw7r33nv1wgsvKDMz09nLAwAAAAAAoAxy6p1UdrtdEydOVEpKiiTJx8dHPXr0UO3atXXq1CmtWLFCCQkJMk1T33zzjQ4fPqwPP/xQFSpUcGYZAAAAAAAAKGOcGlL99ttvOnjwoAzDUIMGDTRt2jTVqlXLcT49PV3vv/++PvvsM2VlZWnNmjW68847NXXqVPn4+DizFAAAAAAAAJQhTn3cb8mSJZIkm82m9957L1dAJUkVKlTQww8/rE8//VRBQUGSpL/++kt33nmnUlNTnVkKAAAAAAAAyhCnhlR///23DMNQ586d1bBhw3zHRUREaNasWapRo4ZM09SGDRs0duxYx2OCAAAAAAAAcC9ODamio6MlSc2bN7/o2Hr16umrr75S3bp1ZZqmNm3apLFjxyo5OdmZJQEAAAAAAKAMcGpIlZ6eLkny9vYu1PgaNWpoxowZqlevnkzT1ObNmwmqAAAAAAAA3JBTQ6qKFStK+ueOqsKoVq2avvzyS0dQtWXLFt1xxx0EVQAAAAAAAG7EqSHV+aBpx44dRbru30HV1q1bCaoAAAAAAADciFNDqmbNmkk6t4F6UlJSka7NK6iaOnWqM8sDAAAAAABAKeXUkKpjx46SpMzMTC1YsKDI1/87qLLb7c4sDwAAAAAAAKWUU0OqK6+80rFp+syZM4s1R86gCgAAAAAAAO7BqSFVQECABg4cqPr16yszM1MbNmwo1jzng6q6des6szwAAAAAAACUUp7OnvCll15yyjzVqlXTokWLnDIXAAAAAAAASjen3kkFAAAAAAAAFAchFQAAAAAAACxHSAUAAAAAAADLOX1PqsJISEjQ3r17FRsbK0kKDg5WkyZNFBwcbEU5AAAAAAAAsNglC6mSkpL0448/6scff9Tu3btlmmau84ZhqFmzZho9erSuu+66S1UWAAAAAAAASoFLElLNmTNHr7/+uhISEhzhlM1mU1BQkDw8PBQfHy+73a6///5bjz32mL777jtNnjxZlSpVuhTlAQAAAAAAwGIuDakyMjL0+OOPa9GiRTJNU4GBgRo8eLD69Omjli1bytPz3PKZmZnasWOHZs+erR9//FF//fWXRo4cqe+++06+vr6uLBEAAAAAAAClgMs2Ts/IyNC4ceMcAVXfvn21ePFiTZw4UZdffrkjoJIkLy8vtWnTRi+99JK++OILBQYGav/+/Zo0aZKrygMAAAAAAEAp4rKQ6j//+Y/Wrl0rSRo9erTeeeedQj2+165dO73yyisyTVM//fSTjh8/7jiXnZ2tDz74QBkZGa4qGwAAAAAAABZwSUi1YMECzZ07V4Zh6NZbb9UTTzxRpOt79Oih5s2bKysrS3PnznV8Pn78eE2ZMkVvvfWWs0sGAAAAAACAhZy+J1VGRob+97//SZLq16+viRMnOs799ddfhZ6nfv362rFjR65rOnTooGXLlunLL7/UwIED1axZM+cVDgAAAAAAAMs4PaSaP3++oqKiZBiGnn322Vx7T40cOVKGYRR6LsMwdOjQIcfXt912m3744Qft379fU6dO1TvvvOPM0gEAAAAAAGARpz/uN2fOHElSs2bN1KlTpwvOm6ZZpH8SEhIc1xqGoZEjR8o0TS1ZskQnTpxwdvkAAAAAAACwgFNDqqSkJG3evFmGYeiaa6654PyOHTu0cOFC1alTR5IUHh6uJ554QlOnTtXUqVP11FNPOR7hq1evnhYtWqSNGzfmmmPAgAHy9PRUdna2li9f7szyAQAAAAAAYBGnhlR79uyR3W6XJLVv3/6C8xkZGbr77rt1/Phx3Xzzzfrxxx81evRodenSRV26dNGoUaP0ww8/6LbbbtORI0c0bty4C97k5+vrq5YtW0qS/vjjD2eWDwAAAAAAAIs4NaQ6duyY47hevXoXnP/iiy905MgR1a1bV88++6w8PC5c3jAMPfHEE2rYsKGOHj2q6dOnXzCmadOmMk0z135VAAAAAAAAKLuc/rjfeUFBQRec//XXX2UYhnr06JFnQHWeYRjq1q2bTNPUr7/+esH5ypUrS5Kio6OdUDUAAAAAAACs5vSN08/LzMy84LPzd1oFBwdf9PpKlSpJko4fP37BOZvNJklKTU0tQYUAAAAAAAAoLZwaUgUGBjqOc76V79/yCp6KMiYmJkaS5O/vX4TqAAAAAAAAUFo5NaSqW7eu43jPnj0XnG/UqJFM09TixYuVmJiY7zyJiYlavHixDMNQo0aNLjh/8uRJSVKtWrWcUDUAAAAAAACs5tSQqmnTpvL09JQkbdq06YLz119/vaRzd1ndc889jjuicoqNjdW9996r+Ph4SdKAAQNync/OztZff/0lwzDUrFkzZ5YPAAAAAAAAi3g6czIfHx+1a9dOa9eu1fz58/Xggw/mOn/zzTdr3rx52rx5szZu3KiePXvq6quvVoMGDSRJhw4d0urVq5WWliZJatWqlYYPH55rjs2bNyshIUGGYejKK690ZvkAAAAAAACwiFNDKunc3VJr167V8ePHtXLlSnXt2tVxzmazadq0aXr00Ue1YsUKpaWl6bfffst1vWmakqTOnTvrzTffdGySft6nn34q6dx+VN27d3d2+QAAAAAAALCA09/uN3DgQNWrV0+S9MYbbyg7OzvX+YCAAH300Uf65JNP1L9/f9WsWVPe3t7y9vZWjRo11K9fP3388cf65JNPFBQUlOvaLVu2aNmyZTIMQ6NHj5avr6+zywcAAAAAAIAFDPP8rUtONH/+fD3yyCMyDEN33nmnHn744RLPGR8fr5tuuknHjx9X5cqVtWTJEvn5+TmhWuQnNjZZWVnZFx8Itxcc7CdPT5vs9izFxaVYXQ7gcvQ83BF9D3dDz8Md0fcoKpvNQyEh/k6bz+l3UklS//791adPH5mmqU8++UQ//PBDieZLTU3VAw88oOPHj8vDw0MvvfQSARUAAAAAAEA54pKQSpJef/11NW3aVNnZ2frPf/6jDz/8sFjznDx5UrfccovWr18vwzD0wAMPsBcVAAAAAABAOeOykMrHx0fTpk1TixYtlJ2drcmTJ+vmm2/Wli1bCnV9enq6pk6dqoEDB2rPnj0yTVN333237rrrLleVDAAAAAAAAIu4ZE+qnDIyMvTMM8/o559/PregYahly5a65pprdMUVV6h+/foKDAxUcnKyzpw5owMHDmjFihVavny54uLiZJqmfHx8NGnSJPXv39+VpeJf2JMKhcWz63A39DzcEX0Pd0PPwx3R9ygqZ+9J5fKQ6ry1a9fq7bff1tatW88tbBgFjjdNU56enrrxxhs1fvx4VatW7VKUiRwIqVBY/GYGd0PPwx3R93A39DzcEX2PonJ2SOXptJkuomPHjpo1a5bWrl2r+fPn688//1RkZOSFBXl6qmnTpuratatuuOEG1alT51KVCAAAAAAAAItcspDqvI4dO6pjx46SpMTEREVGRio5OVmenp4KCgpSrVq15OXldanLAgAAAAAAgIUueUiVU8WKFdW0aVMrSwAAAAAAAEAp4LK3+wEAAAAAAACFRUgFAAAAAAAAy13yx/02bdqkZcuWafv27YqNjVVqaqruuusuDRkyJNe4nTt3yjRNBQYGsnk6AAAAAABAOXfJQqqTJ0/q8ccf119//eX4zDRNGYahpKSkC8a/8sor2rBhg6pXr67ly5dfqjIBAAAAAABggUvyuN/hw4c1aNAg/fXXXzJN0/FPQW699VaZpqmTJ09q/fr1l6JMAAAAAAAAWMTlIVVWVpbuu+8+xcbGyjRN9erVS9988402b95c4HXdunWTr6+vJGn16tWuLhMAAAAAAAAWcnlI9fPPP+vAgQMyDEO33Xab3nvvPV1++eWOACo/FSpUUMuWLWWaprZt2+bqMgEAAAAAAGAhl4dUixcvliRVrVpVjz32WJGuDQsLkyQdOXLE6XUBAAAAAACg9HB5SLVz504ZhqFu3brJ07No+7QHBwdLkuLj411QGQAAAAAAAEoLl4dUcXFxkqRatWoV+VovLy9Jkt1ud2pNAAAAAAAAKF1cHlJVqFBBkpSRkVHka2NiYiRJQUFBTq0JAAAAAAAApYvLQ6oqVapIkg4dOlTka7du3SqpeHdhAQAAAAAAoOxweUh1xRVXyDRNrV69ukh3U+3du1dbtmyRYRhq166dCysEAAAAAACA1VweUvXt21eSdPbsWb377ruFuiY1NVVPPPGE4+uBAwe6pDYAAAAAAACUDi4Pqa666iq1b99epmnqs88+06uvvqrk5OR8x69du1bDhg1zvBWwd+/eCg8Pd3WZAAAAAAAAsJBhmqbp6kVOnTqlIUOG6PTp0zIMQz4+PmrdurXWrl0rwzAUFham0NBQ7dmzx7FZummaqlWrlubMmcPG6RaJjU1WVla21WWgDAgO9pOnp012e5bi4lKsLgdwOXoe7oi+h7uh5+GO6HsUlc3moZAQf6fN5/I7qSSpWrVq+uqrr9SsWTOZpqnU1FStW7dOhmFIOrf/1J9//qmYmBiZpinTNHXZZZdp5syZBFQAAAAAAABuwPNSLVSnTh3NmjVLP/30k77++mvt3r1bed3E1bBhQ916660aMmSIvLy8LlV5AAAAAAAAsNAlC6kkycvLS0OGDNGQIUMUHx+vPXv2KD4+XllZWapUqZIaNmyo6tWrX8qSAAAAAAAAUAq4PKR67733JEn+/v4aM2aM4/NKlSopIiLC1csDAAAAAACgDLgkIZVhGLruuutcvRQAAAAAAADKKJdvnO7vf26X9wYNGrh6KQAAAAAAAJRRLg+pqlSpIkmy2+2uXgoAAAAAAABllMtDqg4dOsg0Te3YscPVSwEAAAAAAKCMcnlIddNNN8kwDP3xxx86cOCAq5cDAAAAAABAGeTyjdNbtWqlMWPG6LPPPtPdd9+tjz/+WA0bNnT1soXWo0cPRUZGFmrsqFGj9PTTT5eJtQAAAAAAAMoSl4dUJ06c0K233qqUlBR9++23uuGGG9S3b19169ZNDRs2VEBAgDw8Ln5DV82aNV1dKgAAAAAAACzi8pCqR48eMgxDkmQYhjIyMvTLL7/ol19+KfQchmFo586dripRktSiRQu98sorBY4JDg4uc2sBAAAAAACUBS4PqSTJNM0Cvy4N/Pz8FBYWVu7WAgAAAAAAKAtcHlK1b9/e1UsAAAAAAACgjHN5SDVjxgxXLwEAAAAAAIAy7pI87ldWmKap06dPKyUlRYGBgQoJCXHsp1WW1wIAAAAAACjtCKn+399//6327dsrMTHR8VmlSpUUERGhESNGKCIiokyuBQAAAAAAUBYYZmncxfwS6tGjhyIjIy86btCgQXruuedUoUKFMrGWM9jtWZauj7LDZvOQYRgyTVNZWdlWlwO4HD0Pd0Tfw93Q83BH9D2Kw9PT5ry5nDZTEezfv18bN27U4cOHlZCQIEkKCgpSgwYN1LZtWzVu3PiS1RIaGqo+ffroqquuUlhYmEJCQpSenq7Dhw9r0aJFmjFjhlJTUzVnzhwlJydr8uTJZWItZ3Bmo8E9GIZB38Ct0PNwR/Q93A09D3dE38Mql/ROqpUrV2rKlCnasWNHgeNatGihCRMmqEuXLi6vyTTNAveC2rt3r0aNGqW4uDhJ0uTJk3XNNdeU+rWcgTupUFj8jQvcDT0Pd0Tfw93Q83BH9D2Kw5mB5iULqV599VV98cUXks6FNRdjGIZGjx6tiRMnurq0i1q4cKEefPBBSVJERIS+/PLLcrHWxcTGJvMvJhRKcLCfPD1tstuzFBeXYnU5gMvR83BH9D3cDT0Pd0Tfo6hsNg+FhPg7bb5L8rjf+++/r+nTpzsSWV9fX3Xu3FnNmjVTcHCwJCkuLk67du3SqlWrlJqaKtM0NX36dAUEBOi+++67FGXmq0+fPgoKClJCQoI2bdqk7OxseXh4lPm1AAAAAAAASguXh1THjh3Thx9+KOncHVSjR4/W+PHjFRAQkOf45ORkvffee5o+fbpM09RHH32kgQMHqk6dOq4uNV82m0316tXTtm3blJmZqbi4OFWuXLnMrwUAAAAAAFBauPwWnVmzZslut8swDD3++ON64okn8g2oJMnf318TJ050POZnt9v13XffubrMi8rK+md/JpvNtRvIXcq1AAAAAAAASgOXh1R//vmnJKlx48a6/fbbC33d6NGj1aRJE5mmqT/++MNV5RVKRkaGDh48KEny8/NTUFBQuVgLAAAAAACgtHB5SBUZGSnDMHT11VcX+drz10RGRjq7rCL5/vvvlZqaKuncZuYFvaGvLK0FAAAAAABQWrg8pEpJOfdGgOLcEXT+mvNzONvy5cuVlJRU4Jjff/9dr732muPrMWPGXDDm+PHjCg8PV3h4uHr06OHStQAAAAAAAMojl2+cXqlSJUVHRxfrbqjz17jqkbfPPvtMjzzyiLp3764rrrhCDRs2VGBgoDIzM3X48GEtXrxYS5culWmaks6FRhEREaV+LQAAAAAAgLLG5SFVw4YNdebMGS1dulQTJ06Uv79/oa5LTk7W0qVLZRiGGjVq5LL6kpOTNW/ePM2bNy/fMd7e3rr//vs1duzYMrMWAAAAAABAWeLykKpr165at26dYmNj9fTTT+utt96Sh0fBTxlmZ2frmWeeUUxMjAzDUPfu3V1S28SJE7Vu3Tpt27ZNBw8eVFxcnBISEmQYhoKCghQWFqaIiAgNGjRIoaGhZWYtAAAAAACAssYwzz9f5iLJycnq3bu34uLiJEnNmzfXQw89pCuvvDLPTcH/+OMPvfvuu9q+fbskKTg4WEuWLCn0HVhwntjYZGVlZVtdBsqA4GA/eXraZLdnKS7ONXvIAaUJPQ93RN/D3dDzcEf0PYrKZvNQSIjz8hqX30nl7++vl19+Wffdd5+ys7O1Y8cOjR07VgEBAQoPD1dwcLAkKT4+Xnv27FFiYqIkyTRNeXp66pVXXiGgAgAAAAAAKOdcHlJJUrdu3fTuu+/q6aefVkJCgiQpMTFRGzduzDUu501dQUFBmjRpkrp27XopSgQAAAAAAICFLklIJUm9evVSmzZt9MUXX+inn37SmTNnlNeThlWrVtUNN9ygUaNGsTcTAAAAAACAm3D5nlT5OX78uI4cOeK4syooKEj16tVT7dq1rSgHeWBPKhQWz67D3dDzcEf0PdwNPQ93RN+jqMrcnlT5qV27NoEUAAAAAAAAJEkeVhcAAAAAAAAAEFIBAAAAAADAci4PqeLi4tSnTx/17NlTU6dOLfR1H3/8sXr27Km+ffsqKSnJhRUCAAAAAADAai4PqRYsWKCjR4/qxIkTuvbaawt9Xd++fRUZGakjR45o4cKFLqwQAAAAAAAAVnN5SPXnn39KksLDw1WnTp1CX1evXj2Fh4dLklatWuWS2gAAAAAAAFA6uDyk2rNnjwzDUOvWrYt8bevWrWWapvbs2eOCygAAAAAAAFBauDykio6OliRVq1atyNdWr15dknT69Gmn1gQAAAAAAIDSxeUhVXZ2tiTJMIwiX3v+mszMTKfWBAAAAAAAgNLF5SFVpUqVJElRUVFFvvb8NUFBQc4sCQAAAAAAAKWMy0Oq+vXryzRNrV69WqZpFvq67OxsrV69WoZhFGnDdQAAAAAAAJQ9Lg+pOnXqJOncXVHffvttoa/79ttvdeLECUnSVVdd5ZLaAAAAAAAAUDq4PKQaPHiwKlSoIEl6+eWXtWDBgotes2DBAr388suSJE9PTw0ePNilNQIAAAAAAMBanq5eoGrVqrrjjjv0wQcfyG6365FHHtHs2bN14403qlWrVqpcubIkKSYmRtu2bdOPP/6oNWvWyDRNGYahMWPGqGbNmq4uEwAAAAAAABZyeUglSRMmTND+/fu1ePFiGYahNWvWaM2aNfmOP793Va9evfTQQw9dihIBAAAAAABgIZc/7idJhmHo3Xff1fjx41WhQgWZplngPz4+PpowYYImT54swzAuRYkAAAAAAACw0CW5k0o6F1SNHz9ew4cP1w8//KC1a9dq//79io+PlyRVqlRJjRs3VqdOnTRo0CCFhIRcqtIAAAAAAABgsUsWUp0XEhKiO++8U3feeeelXhoAAAAAAACl1CV53A8AAAAAAAAoCCEVAAAAAAAALHfJH/fLy99//63t27crMTFRwcHBatWqlcLDw60uCwAAAAAAAJeI00OqmJgY2e12SVK1atUKHHvgwAFNnDhRO3bsuOBc69atNWnSJDVq1MjZJQIAAAAAAKCUcerjfsnJyeratau6deumu+66q8Cxhw4d0i233KIdO3bINM0L/tmyZYtGjhypQ4cOObNEAAAAAAAAlEJODanWrVvnuItq6NChBY594okndPbsWcfXwcHBatOmjerUqSNJMgxDsbGxevbZZ51ZIgAAAAAAAEohp4ZUW7dulXQuYOrTp0++41avXq2tW7fKMAxJ0oMPPqjVq1fr22+/1ZIlS/T5558rMDBQkrRhwwZt2bLFmWUCAAAAAACglHFqSLVz505JUpMmTRQaGprvuJ9//tlxfO211+ruu++WzWZzfNapUydNmjTJ8fWiRYucWSYAAAAAAABKGaeGVEePHpVhGGrWrFmB49asWeM4vv322/Mc06tXL9WtW1eS8txYHQAAAAAAAOWHU0OqmJgYSVKNGjXyHRMZGakzZ87IMAxVrlxZLVq0yHdsu3btZJqmDh8+7MwyAQAAAAAAUMo4NaRKTU2VJPn6+uY7ZteuXY7j1q1bFzhfrVq1JEmJiYlOqA4AAAAAAACllVNDqgoVKkiSkpOT8x1zft8qSbrssssKnM/Ly0uSlJmZ6YTqAAAAAAAAUFo5NaSqVKmSJOngwYP5jtm2bZvjuKBH/aR/7qAq6M4sAAAAAAAAlH1ODanCw8NlmqbWrl2rtLS0C84nJydrw4YNkiTDMNSmTZsC5ztx4oQkqXLlys4sEwAAAAAAAKWMU0Oqq666StK5O6CmTJlywfkZM2YoLS1NhmGodevWjjuv8rN9+3YZhqH69es7s0wAAAAAAACUMp7OnOy6667T22+/rZSUFH322Wc6ceKE+vfvL0latWqVvvvuO8fYwYMHFzjXsWPHdPToURmGoebNmzuzTAAAAAAAAJQyTg2pKlWqpIceekgvvfSSDMPQr7/+ql9//dVx3jRNGYahRo0a6YYbbihwrvnz5zuO27Vr58wyAQAAAAAAUMo49XE/Sbr11lt1zz33yDAMmaaZ6x9JqlatmqZMmSJPz/zzMbvdrlmzZkmS/Pz8CKkAAAAAAADKOafeSXXeAw88oJ49e+q7777Tjh07lJycrNDQUF111VW69dZbVbFixQKv37Bhg6pWraqqVauqbdu28vLyckWZAAAAAAAAKCUM8/wtTsC/xMYmKysr2+oyUAYEB/vJ09Mmuz1LcXEpVpcDuBw9D3dE38Pd0PNwR/Q9ispm81BIiL/T5nP6434AAAAAAABAURFSAQAAAAAAwHKEVAAAAAAAALAcIRUAAAAAAAAsR0gFAAAAAAAAyxFSAQAAAAAAwHKEVAAAAAAAALAcIRUAAAAAAAAsR0gFAAAAAAAAyxFSAQAAAAAAwHKEVAAAAAAAALAcIRUAAAAAAAAsR0gFAAAAAAAAyxFSAQAAAAAAwHKEVAAAAAAAALAcIRUAAAAAAAAsR0gFAAAAAAAAyxFSAQAAAAAAwHKEVAAAAAAAALAcIRUAAAAAAAAsR0gFAAAAAAAAyxFSAQAAAAAAwHKEVAAAAAAAALAcIRUAAAAAAAAsR0gFAAAAAAAAyxFSAQAAAAAAwHKEVAAAAAAAALAcIRUAAAAAAAAsR0gFAAAAAAAAyxFSAQAAAAAAwHKEVAAAAAAAALAcIRUAAAAAAAAsR0gFAAAAAAAAyxFSAQAAAAAAwHKEVAAAAAAAALAcIRUAAAAAAAAsR0gFAAAAAAAAyxFSAQAAAAAAwHKEVAAAAAAAALCcp9UFWK1Hjx6KjIws1NhRo0bp6aefLvGaSUlJ+uabb7RkyRIdOXJEqampCg0NVbt27TRkyBC1b9++xGsAAAAAAACUJW4fUl1qO3bs0IQJEy4IxiIjIxUZGam5c+dq5MiRevrpp2UYhkVVAgAAAAAAXFqEVP+vRYsWeuWVVwocExwcXKI1jh8/rjvvvFMxMTGSpMGDB6tfv34KDAzUzp079cknn+jYsWOaMWOGKlSooMcee6xE6wEAAAAAAJQVhFT/z8/PT2FhYS5d47XXXnMEVM8884xGjhzpONeqVSv17dtXw4YN0+HDh/XZZ59p4MCBCg8Pd2lNAAAAAAAApQEbp18iBw4c0OLFiyVJl19+ea6A6rxKlSrpmWeekSRlZ2dr6tSpl7RGAAAAAAAAqxBSXSK//vqr43jo0KH5juvcubNq1aolSVq2bJnS09NdXhsAAAAAAIDVCKlyME1Tp06d0qFDhxQTEyPTNJ029/r16x3HHTt2zHecYRiKiIiQJKWkpGj79u1OqwEAAAAAAKC0Yk+q//f333+rffv2SkxMdHxWqVIlRUREaMSIEY7gqLj2798vSfL391fNmjULHNu4cWPH8YEDB9SuXbsSrQ0AAAAAAFDaEVL9v5SUlAs+i4+P16JFi7Ro0SINGjRIzz33nCpUqFDkuTMyMhQdHS1JqlGjxkXH5xxz4sSJIq/nLIGBPpatjbLFZvNw/G9wsJ/F1QCuR8/DHdH3cDf0PNwRfQ+ruX1IFRoaqj59+uiqq65SWFiYQkJClJ6ersOHD2vRokWaMWOGUlNTNWfOHCUnJ2vy5MlFXiMpKclx7O/vf9HxOcckJycXeT1n8fS0WbY2yibDMOgbuBV6Hu6Ivoe7oefhjuh7WMXtQ6pZs2bJMIxcn3l5ealFixZq0aKFBgwYoFGjRikuLs5xV9U111xTpDVybn7u5eV10fHe3t6O49TU1CKt5Ux2e5Zla6Nssdk8ZBiGTNNUVla21eUALkfPwx3R93A39DzcEX2P4nBmoOn2IdW/A6p/CwsL03//+189+OCDkqSvvvqqyCFVzkcEMzMzLzo+IyPDcezr61uktZzp7Nk0/sWEQgkO9pOnp01ZWdmKi7vw0VmgvKHn4Y7oe7gbeh7uiL5HUdlsHgoJufgTY4XF2/0KoU+fPgoKCpIkbdq0SdnZRQtuAgICHMeFeXwv5/5YhXk8EAAAAAAAoKwjpCoEm82mevXqSTp3J1RcXFyRrvf29lblypUlSVFRURcdn3Oz9MJstA4AAAAAAFDWEVIVUlbWP/sz2WxFf96ySZMmks7dSXWxN/bt37/fcdy4ceMirwUAAAAAAFDWEFIVQkZGhg4ePChJ8vPzczz6VxTt27d3HK9duzbfcaZpat26dY61WrRoUeS1AAAAAAAAyhpCqkL4/vvvHW/Zi4iIuOhm63m59tprHcffffddvuNWr16tyMhISVK3bt3k4+NT5LUAAAAAAADKGrcOqZYvX66kpKQCx/z+++967bXXHF+PGTPmgjHHjx9XeHi4wsPD1aNHjzznadSokXr16iVJ2rx5s2bOnHnBmPj4eL300kuSJA8PD911112F/l4AAAAAAADKMk+rC7DSZ599pkceeUTdu3fXFVdcoYYNGyowMFCZmZk6fPiwFi9erKVLl8o0TUnnAqqIiIhir/fEE09o48aNiouL04svvqhdu3apf//+CggI0O7duzV16lQdO3ZMkjR69Gg1bdrUKd8nAAAAAABAaefWIZV0biPzefPmad68efmO8fb21v3336+xY8eWaK06depo2rRpmjBhgqKiojR79mzNnj37gnHDhw/X448/XqK1AAAAAAAAyhK3DqkmTpyodevWadu2bTp48KDi4uKUkJAgwzAUFBSksLAwRUREaNCgQQoNDXXKmi1bttS8efP09ddfa8mSJTp69KhSUlJUpUoVtW3bVkOHDlWHDh2cshYAAAAAAEBZYZjnn2UD/iU2NllZWdlWl4EyIDjYT56eNtntWYqLS7G6HMDl6Hm4I/oe7oaehzui71FUNpuHQkL8nTafW2+cDgAAAAAAgNKBkAoAAAAAAACWI6QCAAAAAACA5QipAAAAAAAAYDlCKgAAAAAAAFiOkAoAAAAAAACWI6QCAAAAAACA5QipAAAAAAAAYDlCKgAAAAAAAFiOkAoAAAAAAACWI6QCAAAAAACA5QipAAAAAAAAYDlCKgAAAAAAAFiOkAoAAAAAAACWI6QCAAAAAACA5QipAAAAAAAAYDlCKgAAAAAAAFiOkAoAAAAAAACWI6QCAAAAAACA5QipAAAAAAAAYDlCKgAAAAAAAFiOkAoAAAAAAACWI6QCAAAAAACA5QipAAAAAAAAYDlCKgAAAAAAAFiOkAoAAAAAAACWI6QCAAAAAACA5QipAAAAAAAAYDlCKgAAAAAAAFiOkAoAAAAAAACWI6QCAAAAAACA5QipAAAAAAAAYDlCKgAAAAAAAFiOkAoAAAAAAACWI6QCAAAAAACA5QipAAAAAAAAYDlCKgAAAAAAAFiOkAoAAAAAAACWI6QCAAAAAACA5QipAAAAAAAAYDlCKgAAAAAAAFiOkAoAAAAAAACWI6QCAAAAAACA5QipAAAAAAAAYDlPqwtA6WWzGSLHRFHZbPQM3As9D3dE38Pd0PNwR/Q9CuNcbuA8hmmaplNnBAAAAAAAAIqIaBQAAAAAAACWI6QCAAAAAACA5QipAAAAAAAAYDlCKgAAAAAAAFiOkAoAAAAAAACWI6QCAAAAAACA5QipAAAAAAAAYDlCKgAAAAAAAFiOkAoAAAAAAACWI6QCAAAAAACA5QipAAAAAAAAYDlCKgAAAAAAAFiOkAoAAAAAAACWI6QCAAAAAACA5QipAAAAAAAAYDlCKgAAAAAAAFiOkAoAAAAAAACWI6QCAAAAAACA5QipAAAAAAAAYDlCKgAAAAAAAFiOkAoAAAAAAACWI6QCAAAAAACA5QipAAAAAAAAYDlCKgAAAAAAAFiOkAoAAAAAAACWI6QCAAAAAACA5QipAAAAAAAAYDlPqwsAUDrs3r1b33zzjdauXatTp07Jy8tLtWrVUo8ePTR8+HCFhoY6db0NGzbou+++04YNGxQdHS1fX1/Vq1dPvXv31i233KKAgIBizZuRkaHBgwdr7969js+WLl2q2rVrO6t0lCNlre9Pnz6t33//XRs2bNDu3bt1/Phxpaamyt/fX3Xq1FGHDh100003qVGjRk6tG6VbUlKSvvnmGy1ZskRHjhxRamqqQkND1a5dOw0ZMkTt27d32lrR0dH6+uuvtWzZMkVGRiozM1PVqlVTx44ddcstt6hp06aFnstVvw+g/CtLPZ+RkaG1a9dq7dq12r59uw4dOqT4+Hh5eXmpcuXKatmypfr3768ePXrIw4P7B5C/stT3Bfnoo4/09ttvO74eP368JkyY4IyyUU4YpmmaVhcBwFpTp07Vu+++K7vdnuf5SpUq6Y033tDVV19d4rVM09SkSZM0Y8aMfMfUqlVLU6ZMUfPmzYs8/1tvvaWPP/4412eEVMhLWev7yZMn64MPPtDFftv28PDQmDFj9Oijj/IHHjewY8cOTZgwQZGRkfmOGTlypJ5++mkZhlGitVatWqVHH31U8fHxeZ739PTUAw88oHHjxhU4j6t/H0D5VpZ6fvfu3RoxYoSSkpIuulbr1q311ltv8d8ryFNZ6vuC7N27V4MGDVJmZqbjM0Iq/BshFeDmvvrqK73wwguSpMqVK+vOO+9UmzZtlJGRoeXLl2vGjBmy2+3y9fXVzJkz1aJFixKt9/rrr+vTTz+VJNWpU0djx45Vs2bNdPbsWc2fP19z5sxx1PL999+rVq1ahZ5727Ztuvnmm5Wdna3g4GDFxsZKIqTChcpi3z/99NOaPXu2vLy81LlzZ3Xs2FHh4eEKCgpSfHy8Vq1apW+++UapqamSpBEjRujZZ58tUd0o3Y4fP66hQ4cqJiZGkjR48GD169dPgYGB2rlzpz755BMdO3ZMkjR27Fg99thjxV5r+/btGjlypFJTU+Xp6amRI0eqe/fu8vb21pYtWzRt2jRHHf/97381fPjwfOdy5e8DKN/KWs9v2LBBI0aMkCQ1adJEPXr0UKtWrVS1alWZpqkdO3Zo5syZOnDggKRz4ewPP/yg4ODgYteN8qes9X1+7Ha7hg4dqh07dig0NFTR0dGSCKmQBxOA2zp9+rTZpk0bMywszOzQoYN57NixC8b89ttvZnh4uBkWFmYOHjzYzM7OLvZ6u3btMps2bWqGhYWZffr0MePi4i4Y8+WXX5phYWFmWFiYOWHChELPnZ6ebl577bVmWFiY+eKLL5q33nqrY568vi+4r7La96+++qo5efJkMyYmJt+19uzZY7Zv394x19atW4tdN0q/8ePHO/6//vLLLy84HxcXZ/bp08cMCwszmzZtau7evbtY62RnZ5s33nijGRYWZoaHh5u//fbbBWOOHTtmdujQwQwLCzPbtGljnjlzJs+5XPn7AMq/stbzGzduNO+5554C/12cnp5u3nXXXY7v67nnnitWzSi/ylrf52fKlClmWFiY2aVLF/OLL75wfE+TJ08uVr0ov3gOAHBjX3zxhVJSUiRJDz30UJ53G/Xs2VP9+vWTdO5vV/74449ir/fxxx8rOztbkvTMM8+oUqVKF4wZOXKk2rRpI0latGiRDh48WKi533nnHR04cEC1atXSww8/XOwaUf6V1b6fOHGiJkyYoJCQkHzXCgsL07333uv4ev78+cWuG6XbgQMHtHjxYknS5ZdfrpEjR14wplKlSnrmmWckSdnZ2Zo6dWqx1lq1apV27NghSerXr5969ux5wZjatWvroYcekiSlpKToyy+/zHMuV/4+gPKtLPZ827Zt9cEHH6hVq1b5ruXt7a1JkybJy8tLkrRgwYKLPtYN91EW+z4vu3fv1kcffSRJev7559lzEAUipALc2K+//ipJ8vHx0fXXX5/vuKFDhzqOFy5cWKy10tLStGLFCknnbmfv3LlzodY7X2NBtmzZos8//1yS9NJLL8nPz69YNcI9lJe+z8+VV17pOD58+HCx50HplrNHcvbOv3Xu3NnxuNyyZcuUnp5eorWGDRuW77jrr79ePj4+kvL+mbHi5wHlR1ns+cKqXLmywsLCJEnx8fGKi4sr9lwoX8pD32dmZmrixInKzMzUwIED1a1btyLXBvdCSAW4qaioKMfz661bt5avr2++Y9u2basKFSpIktavX1+s9f7++2/H3SsREREFburYqVMnx/HF1ktLS9MTTzyh7OxsDRkyJNcf0IF/Ky99X5CMjAzHMRunl185e6Rjx475jjMMQxEREZLO/a339u3bi71WhQoVdPnll+c7ztfXV61bt5YkHT16VCdPnsx13oqfB5QfZbHniyLnRtI2m63Y86B8KQ99/8EHH2j37t0KDQ3V008/XeS64H74r1fATe3bt89x3KRJkwLHent7q27dupLObd6Ylpbm0vVq1qzpuBtq//79BY59++23dejQIVWrVk0TJ04scl1wL+Wl7wuydu3aQq+Jsut8j/j7+6tmzZoFjm3cuLHj+PwGzYWVmpqq48ePS5Lq1asnb2/vQq/17z624ucB5UdZ7PnCOn36tOOx1qpVqyooKKhY86D8Ket9v2PHDsfjh//5z3/yfMQb+DdCKsBNnThxwnFco0aNi44/PyY7O7tYf1NY3PXOnDmT628Xc9qwYYPjWfjnn39eFStWLHJdcC/loe8LkpiYqOnTp0s6dxfVddddV+Q5UPplZGQ43opUlL6ScvdkYURFRTn2xynpWpf65wHlR1nt+cL64IMPZLfbJUkDBw4s1hwof8p632dkZOiJJ56Q3W7XNddco759+xapJrgvQirATSUnJzuO/f39Lzo+55ic11q1Xmpqqp566illZ2drwIAB6t69e5Frgvsp631/Mc8++6zOnDkjSRo0aJBjjxOUL0lJSY5jV/eVM3v4Uv88oPwoqz1fGCtXrtS3334rSQoJCdG4ceOKPAfKp7Le9++995727t2rSpUq6dlnny1SPXBvnlYXAKBga9asKdZjRv9Wv359NWjQwPF1zjnPv1GmIDlv+01NTS3y+iVZL6/v/80339SRI0dUuXJlnm8vh+j7vPu+IFOmTNGCBQskSQ0bNtRTTz1VpOtRduTcENfVfezMtS7lzwPKl7La8xezZ88ePfTQQzJNUx4eHvrf//7Ho35wKMt9v23bNn3yySeSpCeffFKhoaFFqgfujZAKKOUmTpyoU6dOlXie8ePHa8KECY6vz7+VQ1KhHqPIuRlzQZtN56ck6+W8Vjq3sePMmTMlnXu+PTg4uMj1oHSj7y/s+4LMnDlT7733niQpNDRUH374YaH+JhRl0/kN/SXX97Ez17pUPw8of8pqzxfk8OHDuuOOOxx3oTz55JMFvvES7qes9v35x/yysrLUrVs33XDDDUWqBeBxP8BNFfWW4PNvZPr3tZd6vZSUFD355JMyTVN9+vTRtddeW+Ra4L7Kat8X5JtvvtFLL70k6dyjIl988YXq169ftEJRpgQEBDiOXd3HzuzhS/3zh/KjrPZ8fo4eParbbrvN8Xj2Y489plGjRhWpTpR/ZbXv33nnHR04cEABAQF6/vnni1QHIHEnFVDq/fDDD8rKyirxPDl/o5Nyb3gYFRV10evPb4ro4eGh6tWrF3n94q5XpUqVXLcd//TTTzp+/LgMw9AVV1yh+fPn53l9TEyM43j58uUKCQmRJF199dUKDAwscv24tOj7KoW63f6bb77R888/L9M0HQFVzjfuoHzy9vZW5cqVFRMTU6S+kgq3IW5ONWrUkGEYMk2zxGu5+ucB5VdZ7fm8HD16VKNGjXK8jOORRx7R2LFji1Qj3ENZ7Pvk5GR9/vnnkqQrr7xSGzduzPP6rVu3Oo737dvn+O/5Bg0aqFmzZkWqHeUPIRVQylWpUsUl8+bcUDnna8HzkpGRoaNHj0qSateuXazHLoqy3okTJxx/Q/PvP3Cfv73YNE298sorhVr7/F0m0rmQi5Cq9KPvLx40ff3113rhhRdkmqaCg4M1ffp0Nkp3I02aNFFMTIySk5N14sSJAl9NnvP14EUNMX19fVW7dm0dO3ZMR44cUUZGRoGvJs+5VpMmTXKdc+XPA8q/stjz/3bkyJELAio2SkdBylrfZ2VlKTs7W5K0ePFiLV68+KJrL1q0SIsWLZIkjRo1ipAKPO4HuKsaNWqodu3aks79bUZBGyxu2rTJsaFi+/bti7VeixYt5OfnJ0lat26d4zW3eVmzZo3juLjrAXkpL33/1VdfOe6gCg4O1hdffKHw8PBi1YiyKWePrF27Nt9xpmlq3bp1kiQ/Pz+1aNGi2Gulp6dr8+bN+Y5LTU11/O14nTp1Lrj7kN8HUBJlsedzOnz4sEaOHOkIqB5++GECKlxUWe97oDgIqQA31rdvX0nn3po0d+7cfMd99913F1xTVD4+PurataskKTIyUqtXry7WeqNHj9aePXsu+k+HDh0c1yxdutTx+WWXXVas+lF+lMW+z2nGjBl64YUXJP2zBxUBlfvJuR9fzt75t9WrVysyMlKS1K1bt2LdEZizH2fNmpXvuLlz5zrewpdXD7vi5wHuoyz2/HmHDh3SyJEjHS8EeeSRR3TXXXcVuS64n7LW94GBgYX67/ScT0OMHz/e8Tlv7IZESAW4tVGjRjneyPH222/r+PHjF4xZtmyZ47X2zZs319VXX53nXE888YTCw8MVHh6uOXPm5Dlm3LhxMgxD0rlH8OLj4y8YM2PGDG3ZskWS1KdPHzVq1Kio3xZQoLLc9zNmzLhgk3QCKvfUqFEj9erVS5K0efNmxxtPc4qPj3f0i4eHR55/KF63bp2jh0eOHJnnWl26dFHz5s0lSQsWLNCyZcsuGHP8+HG9/fbbks79LX5+m0Dz+wCKq6z2/PmA6vTp05KkRx99lDuoUGhlte+BkmBPKsCNVatWTY888ojjDwpDhw7VuHHj1KZNG2VkZGj58uX68ssvZZqmfHx89Nxzzzn+cFEczZo10+jRo/X555/r8OHDuummmzRu3Dg1bdpUSUlJmjdvnn744QdJUnBwsB5//HFnfauAQ1nt+6+//trxH6He3t76z3/+I0nau3dvvmt7eXmpQYMGxa4dpdsTTzyhjRs3Ki4uTi+++KJ27dql/v37KyAgQLt379bUqVN17NgxSefuQm3atGmx1jEMQ88995xGjhyptLQ0TZgwQaNGjVL37t3l7e2tLVu2aOrUqY7A6ZFHHlHVqlXznIvfB1ASZa3njx07plGjRjne4jdo0CB17dq1wH9vS+f2QTz/aCxQ1voeKClCKsDNjRw5UsnJyZoyZYpiYmLy3Iy8UqVKev3119WqVasSr/f4448rLS1N33zzjY4dO+b4g3ZONWrU0JQpU1SnTp0SrwfkpSz2/cKFCx3HGRkZeuihhy66bq1atfL8m1CUD3Xq1NG0adM0YcIERUVFafbs2Zo9e/YF44YPH17isKdVq1aaPHmyHn/8ccXHx+uzzz7TZ599lmuMzWbThAkTdOuttxY4F78PoLjKWs//9ddfjjuoJGnOnDn53nWb05dffqmIiIgS1Y/yo6z1PVBShFQAdPfdd6tr16765ptvtGbNGp0+fVpeXl6qVauWunfvrhEjRjjtbWseHh567rnn1L9/f82aNUubNm3SmTNn5Ofnp7p166p3794aPny4AgICnLIekB/6HuVBy5YtNW/ePH399ddasmSJjh49qpSUFFWpUkVt27bV0KFDc+3RVxJdu3bV/PnzNXPmTC1fvlyRkZHKzMxU1apV1alTJ918882FeisTPw8oibLY80BJ0fdwJ4ZZ0KtVAAAAAAAAgEuAjdMBAAAAAABgOUIqAAAAAAAAWI6QCgAAAAAAAJYjpAIAAAAAAIDlCKkAAAAAAABgOUIqAAAAAAAAWI6QCgAAAAAAAJYjpAIAAAAAAIDlCKkAAAAAAABgOUIqAAAAAAAAWI6QCgAAAAAAAJYjpAIAAAAAAIDlCKkAAAAAAABgOUIqAAAAAAAAWI6QCgAAAAAAAJYjpAIAAAAAAIDlCKkAAABQqk2ZMkXh4eEKDw/XnDlzrC4HAAC4iKfVBQAAALibHj16KDIyssjX1apVS8uWLXNBRQAAANbjTioAAAAAAABYjjupAAAALHTzzTerbt26hRpbsWJFF1cDAABgHUIqAAAAC/Xr108RERFWlwEAAGA5HvcDAAAAAACA5biTCgAAoAzLuQn7nj17JEnLli3T7NmztWvXLkVHRyswMFDNmjXTjTfeqH79+hV67t27d+uHH37Q2rVrdfLkSaWlpSk4OFhhYWHq0aOHbrrpJnl7exd6vh07duiXX37R+vXrFRUVpbNnz8rb21u1atVSixYt1KVLF/Xq1atQc0ZHR+vbb7/VkiVLFBkZKbvdrurVq+vqq6/W2LFjVa1atULXBQAASgdCKgAAgHIiMzNTTz31lH7++edcn0dHR+v333/X77//rjlz5mjy5Mny8/PLdx673a5XXnlFX3/9tbKzs3OdO3XqlE6dOqVVq1Zp2rRpevvtt9WmTZsC6zp79qyeeeYZLVq0KM+19u3bp3379unHH3/U4MGD9fLLLxc435o1a/TII48oJiYm1+eHDh3SoUOHNGfOHH388cdq165dgfMAAIDShZAKAACgnHjzzTf1888/y9vbW927d1dYWJgyMzO1adMmrV+/XpK0atUq3XPPPfr888/l4ZH3zg8PP/xwrkCpefPm6tSpk/z9/XXkyBEtXbpUiYmJOnHihEaPHq3PPvtMbdu2zXOu2NhYDR8+XIcOHXJ81qxZM7Vr106VK1dWenq6jh49qo0bNyoqKuqCUOzfdu/erRdffFEpKSlq3bq12rdvr4oVKyoyMlK//vqrzp49q6SkJD3wwANasGCBgoKCivrLCAAALEJIBQAAUE5Mnz5d9erV08cff6z/a+9eQqJ6/ziOfyZHLe2iTQYaFgWl3RaFlJaIWoEFRSPRDTNbiNiiCxUYSLSINpbRhS60CCVKwrREQkHKikA0c6OYrbyQTIjdTLMmO/9FeHBydKx/cX7p+7V6Hp7vfM+ZWQ0fnvOc+fPne6xVV1fr4MGD6u/vV01NjQoLC5WRkTGsR1FRkRlQ2e12nTp1Sk6n06Omu7tbhw4dUm1trT5//qyjR4+qvLx82O4swzB0+PBhM6AKCwtTXl6e4uLihl3XMAzV19ervb191O9YUFCgoKAgXblyRcnJyR5rBw4cUFpamlpbW83HAbOyskbtBwAA/jtshmEYVt8EAADARDL0HKmdO3dq7ty5Y/pcQkKCFi5cOGKvgIAA3b9/XwsWLPD6+ZKSEh0/flySNGvWLFVXV8vf399c//btm9atWyeXyyVJysnJ0b59+7z2+vTpkzZv3qzOzk5JUm5urvbs2eNR8/DhQ2VnZ0uSgoKCVFJSMiw8G4uLFy/q0qVL5vz8+fNKSUnxWvvkyRNlZmZKkpYtW6a7d+/+8vUAAIA12EkFAABgoaKiojHXhoaGDguphtq6deuIAZUkOZ1OXbt2zdxp9PTpU4/dSIMHpEvS7NmzlZ6ePmKvqVOnav/+/crNzZUklZaWDgupbt26ZY4zMzN/K6D6WXR09IgBlSTFx8crODhYvb29evXqlQYGBuTn5/d/XxcAAPx93g8iAAAAwD9n/fr1o67bbDaPmoaGBo/1Fy9emOMNGzb4DHdSUlJks9kk/Tgrqq+vz1xzu92qr6835z8/Mvi7EhISRl2fNGmS5s2bJ0n6+vWrenp6/sh1AQDA38dOKgAAAAsVFhZq9erVf6TX4sWLfdZERUWZ46GHmUtSW1vbL/WaNm2aIiMj1d7eroGBAXV0dJj9Ozs7zdAqLCxM4eHhY/oOvkRERPisCQ4ONsd9fX0KCQn5I9cGAAB/FzupAAAAxomxhDGhoaHm+MOHDx5rQ+dD636n3/v3782xw+EYU6+xCAwM9FkzuLtLks+3BQIAgP8OQioAAAAAAABYjpAKAABgnBi6e2kk7969M8czZszwWBs6H0uv0foN3dXV3d09pl4AAGBiI6QCAAAYJ16+fOmzpqWlxRz//La9wQPHJam5udlnr56eHnV0dEiS/Pz8FBkZaa7NmTNHQUFBkqSuri7zrYEAAAAjIaQCAAAYJ6qqqn6pZsWKFR5rK1eu9KgbGBgYtVdlZaUMw5AkRUdHm6GUJNntdsXExJjzkpISn/cGAAAmNkIqAACAcaK0tFStra0jrt+7d89cdzgcio+P91iPjY0138Lncrl08+bNEXv19fXp8uXL5jw1NXVYze7du83x9evXR703AAAAQioAAIBxwu12Kysry2sY9PjxY508edKcZ2ZmKiAgwKPGbrcrOzvbnOfl5amsrGxYr7dv3yo7O1uvX7+W9OPRPm8hVWJiomJjYyX9CLXS0tJUU1Pj9d4Nw1BdXR07rgAAmMDsVt8AAADARPbgwQM1NjaOud7pdGrmzJle1zIyMnTjxg1t2bJFSUlJWrRokdxut+rr61VbW2vWrVq1Sunp6V577NixQ8+ePVNlZaXcbreOHTumgoICxcXFKTg4WO3t7aqqqtLHjx8lSZMnT9aZM2c8HvUbZLPZlJ+fr127dqmtrU1dXV3au3evli5dqpiYGDkcDn358kVtbW16/vy5XC6XnE6n18ALAACMf4RUAAAAFioqKvql+jVr1owYUh05ckRdXV0qLy9XRUWFKioqhtWsXbtWFy5ckJ+f34jXyM/P1+nTp3X79m19//5djY2NXoO08PBwnTt3btjZVkM5HA7duXNHOTk5evTokSSpqalJTU1NXuvtdv6eAgAwUfEvAAAAYJzw9/fX2bNntXHjRhUXF6u5uVnd3d2aPn26lixZotTUVG3atMlnH7vdrhMnTmj79u0qLi5WTU2NXC6X+vv7FRISoqioKCUnJ2vbtm0KDAz02S8kJERXr15VQ0ODysrKVFdXpzdv3qi3t1dTpkxRRESEli9frqSkJCUmJv6BXwIAAPyLbMbgK1kAAADwz0lOTjbPhmppabH4bgAAAH4fB6cDAAAAAADAcoRUAAAAAAAAsBwhFQAAAAAAACxHSAUAAAAAAADLEVIBAAAAAADAcoRUAAAAAAAAsJzNMAzD6psAAAAAAADAxMZOKgAAAAAAAFiOkAoAAAAAAACWI6QCAAAAAACA5QipAAAAAAAAYDlCKgAAAAAAAFiOkAoAAAAAAACWI6QCAAAAAACA5QipAAAAAAAAYDlCKgAAAAAAAFiOkAoAAAAAAACWI6QCAAAAAACA5QipAAAAAAAAYDlCKgAAAAAAAFiOkAoAAAAAAACWI6QCAAAAAACA5QipAAAAAAAAYDlCKgAAAAAAAFjuf0x4UxeQWRXuAAAAAElFTkSuQmCC",
      "text/plain": [
       "<Figure size 1344x576 with 1 Axes>"
      ]
     },
     "metadata": {},
     "output_type": "display_data"
    }
   ],
   "source": [
    "# Loads the training (and validation) loss traces.\n",
    "path = os.path.join(out_path, 'trc.pkl')\n",
    "with open(path, 'rb') as file:\n",
    "    trace = pickle.load(file)\n",
    "# Defaulting to the last epoch.\n",
    "epoch_id = len(trace['update'])\n",
    "# Possibly infering the epoch with smallest validation loss.\n",
    "if STRATEGY == 'binary':\n",
    "    _, epoch_id = min([\n",
    "        (value, index)\n",
    "            for index, value\n",
    "            in enumerate(trace['validate'], \n",
    "                start=1\n",
    "            )\n",
    "    ])\n",
    "# Loads that epoch's parameters.\n",
    "path = os.path.join(out_path, f'mdl/{epoch_id:02d}.pt')\n",
    "state_dict = torch.load(path)\n",
    "# Assigns those parameters to the model.\n",
    "module.load_state_dict(state_dict)\n",
    "\n",
    "# Fetches a device.\n",
    "device = utils.get_device()\n",
    "# Computes the top-k recommended items of the model.\n",
    "ranking = rank_fn(module, \n",
    "    device=device, \n",
    "    verbose=True\n",
    ")\n",
    "# Saving the top-k ranking.\n",
    "path = os.path.join(out_path, 'rnk.pkl')\n",
    "object = tuple(ranking)\n",
    "with open(path, 'wb') as file:\n",
    "    pickle.dump(object, file)\n",
    "\n",
    "# Loading the top-k ranking.\n",
    "path = os.path.join(out_path, 'rnk.pkl')\n",
    "with open(path, 'rb') as file:\n",
    "    _, label, total, _, _ = pickle.load(file)\n",
    "# Scores the top-k ranking.\n",
    "scores = utils.composite_score(label, total,\n",
    "    score_fns=[\n",
    "        utils.recall_score,\n",
    "        utils.ndcg_score\n",
    "    ]\n",
    ")\n",
    "# Outputs the last epoch's scores.\n",
    "print('Score({})'.format(', '.join([\n",
    "    '{:.2%}'.format(score) for score in scores\n",
    "])))"
   ]
  },
  {
   "attachments": {},
   "cell_type": "markdown",
   "metadata": {},
   "source": [
    "Below are the found scores for the two different models.\n",
    "```\n",
    "LightGCN:\n",
    "    BPR(1e-3): Score(12.07%, 7.82%)\n",
    "    BPR(1e-4): Score(12.70%, 7.65%)\n",
    "    BPR(1e-5): Score(12.32%, 7.66%)\n",
    "    BPR(1e-6): Score(12.42%, 7.65%)\n",
    "    BCE(mini): Score(10.21%, 4.73%)\n",
    "MF:\n",
    "    BPR(1e-3): Score(11.21%, 7.68%)\n",
    "    BPR(1e-4): Score(11.01%, 7.52%)\n",
    "    BPR(1e-5): Score(11.68%, 7.91%)\n",
    "    BPR(1e-6): Score(11.37%, 7.71%)\n",
    "    BCE(mini): Score( 6.96%, 3.75%)\n",
    "```"
   ]
  },
  {
   "attachments": {},
   "cell_type": "markdown",
   "metadata": {},
   "source": [
    "# Visualization"
   ]
  },
  {
   "cell_type": "code",
   "execution_count": null,
   "metadata": {},
   "outputs": [],
   "source": [
    "# Setting the plotting style.\n",
    "sns.set()\n",
    "\n",
<<<<<<< HEAD
    "# Loading the data.\n",
    "with open('/home/estro/Documents/Code/GNN-CF/out/light_gcn/1e-4/trc.pkl', 'rb') as file:\n",
    "    trace = pickle.load(file)\n",
    "\n",
    "# Prepares the data for plotting.\n",
    "score = DataFrame(trace['score'], columns=['Recall', 'NDCG']) \\\n",
    "    .mul(100) \\\n",
    "    .rename_axis(index='epoch', columns='metric') \\\n",
    "    .stack() \\\n",
    "    .rename('score') \\\n",
    "    .reset_index()\n",
=======
    "# Loads the data.\n",
    "frames = []\n",
    "for loss, model, path in [\n",
    "    ['BCE', 'MF',       PATH.format(strategy='binary',  model='mf',        reg_factor=0)],\n",
    "    ['BCE', 'LightGCN', PATH.format(strategy='binary',  model='light_gcn', reg_factor=0)],\n",
    "    ['BPR', 'MF',       PATH.format(strategy='triplet', model='mf',        reg_factor=1e-5)],\n",
    "    ['BPR', 'LightGCN', PATH.format(strategy='triplet', model='light_gcn', reg_factor=1e-4)],\n",
    "]:\n",
    "    path = os.path.join(path, 'trc.pkl')\n",
    "    with open(path, 'rb') as file:\n",
    "        trace = pickle.load(file)\n",
    "    frame = DataFrame(trace) \\\n",
    "        .rename(columns={'update': 'Train', 'validate': 'Validation'}) \\\n",
    "        .rename_axis(index='epoch', columns='dataset') \\\n",
    "        .stack() \\\n",
    "        .rename('loss') \\\n",
    "        .reset_index() \\\n",
    "        .assign(objective=loss, model=model)\n",
    "    frames.append(frame)\n",
    "frame = pd.concat(frames, ignore_index=True)\n",
>>>>>>> 75ed8d48
    "\n",
    "# Specifing which training configuration to be plotted.\n",
    "model, objective = 'LightGCN', 'BCE'\n",
    "# Plots the figure.\n",
    "data = frame.query(f'model == \"{model}\" & objective == \"{objective}\"')\n",
    "if model == 'MF' and objective == 'BCE':\n",
    "    figsize = [3.25, 3]\n",
    "else:\n",
    "    figsize = [3.25 * .965, 3]\n",
    "fig, ax = plt.subplots(\n",
    "    figsize=figsize, \n",
    "    dpi=256,\n",
    "    tight_layout=True\n",
    ")\n",
    "ax = sns.lineplot(\n",
    "    data=data, \n",
    "    x='epoch',\n",
    "    y='loss',\n",
    "    hue='dataset',\n",
    "    style='dataset',\n",
    "    ax=ax\n",
    ")\n",
    "ax.set_xlabel('Epoch')\n",
    "if model == 'MF' and objective == 'BCE':\n",
    "    ax.set_ylabel('Loss')\n",
    "else:\n",
    "    ax.set_ylabel(None)\n",
    "if model == 'LightGCN' and objective == 'BPR':\n",
    "    ax.legend(title='Dataset')\n",
    "else:\n",
    "    ax.get_legend().remove()\n",
    "plt.savefig(\n",
    "    fname=f'out/figures/{objective}-{model}.png',\n",
    "    bbox_inches='tight',\n",
    "    pad_inches=0\n",
    ")\n",
    "plt.show(fig)"
   ]
  }
 ],
 "metadata": {
  "kernelspec": {
   "display_name": ".venv",
   "language": "python",
   "name": "python3"
  },
  "language_info": {
   "codemirror_mode": {
    "name": "ipython",
    "version": 3
   },
   "file_extension": ".py",
   "mimetype": "text/x-python",
   "name": "python",
   "nbconvert_exporter": "python",
   "pygments_lexer": "ipython3",
   "version": "3.11.3"
  },
  "orig_nbformat": 4
 },
 "nbformat": 4,
 "nbformat_minor": 2
}<|MERGE_RESOLUTION|>--- conflicted
+++ resolved
@@ -20,16 +20,9 @@
     "import os\n",
     "import pandas as pd\n",
     "import torch\n",
-<<<<<<< HEAD
-    "\n",
-    "from project.config import TARGET_EDGE\n",
-    "\n",
-    "from project.model import LightGCN as Model\n",
-=======
     "import seaborn as sns\n",
     "from pandas import DataFrame\n",
     "from project.model import LightGCN, MF\n",
->>>>>>> 75ed8d48
     "from project.utils.loss import BPRLoss\n",
     "from torch.nn import BCEWithLogitsLoss\n",
     "from torch.optim import Adam\n",
@@ -57,15 +50,9 @@
     "    '{strategy}/{model}/{reg_factor:.0e}'\n",
     ")\n",
     "\n",
-<<<<<<< HEAD
-    "from project.utils.train import dispatch_epoch, dispatch_session\n",
-    "from project.utils.score import composite, recall_score, ndcg_score\n",
-    "from project.model import light_gcn as model"
-=======
     "# Validates the given control parameters.\n",
     "assert STRATEGY in ('binary', 'triplet')\n",
     "assert MODEL in ('MF', 'LightGCN')"
->>>>>>> 75ed8d48
    ]
   },
   {
@@ -175,20 +162,6 @@
     }
    ],
    "source": [
-<<<<<<< HEAD
-    "# Creates the model to train.\n",
-    "# module = Model(\n",
-    "#     num_embeddings=trn_data.num_nodes_dict,\n",
-    "#     embedding_dims=[64] * (3 + 1)\n",
-    "# )\n",
-    "module = Model(\n",
-    "    num_embeddings=trn_data.num_nodes_dict,\n",
-    "    embedding_dim=8,\n",
-    "    weights=3\n",
-    ")\n",
-    "display(module)\n",
-    "\n",
-=======
     "# Initializes the model and applies its implied settings.\n",
     "if MODEL == 'LightGCN':\n",
     "    module = LightGCN(**model_kwargs, \n",
@@ -200,7 +173,6 @@
     "    module = MF(**model_kwargs)\n",
     "    toolbox = mf\n",
     "    sampler_kwargs_ = alone_kwargs\n",
->>>>>>> 75ed8d48
     "# Instanciates the learning algorithm and loss criterion.\n",
     "optimizer = Adam(module.parameters(), lr=LR)\n",
     "\n",
@@ -262,105 +234,6 @@
    "metadata": {},
    "source": [
     "## Training"
-   ]
-  },
-  {
-   "cell_type": "code",
-   "execution_count": 7,
-   "metadata": {},
-   "outputs": [
-    {
-     "name": "stdout",
-     "output_type": "stream",
-     "text": [
-      "Epoch(1)\n"
-     ]
-    },
-    {
-     "name": "stderr",
-     "output_type": "stream",
-     "text": [
-      "100%|██████████| 1251/1251 [10:48<00:00,  1.93it/s]\n"
-     ]
-    },
-    {
-     "name": "stdout",
-     "output_type": "stream",
-     "text": [
-      "Update(0.6910)\n"
-     ]
-    },
-    {
-     "name": "stderr",
-     "output_type": "stream",
-     "text": [
-      "100%|██████████| 1/1 [00:00<00:00,  1.34it/s]\n"
-     ]
-    },
-    {
-     "name": "stdout",
-     "output_type": "stream",
-     "text": [
-      "Validate(0.6844)\n"
-     ]
-    },
-    {
-     "name": "stderr",
-     "output_type": "stream",
-     "text": [
-      "100%|██████████| 22432/22432 [01:52<00:00, 199.10it/s]\n"
-     ]
-    },
-    {
-     "name": "stdout",
-     "output_type": "stream",
-     "text": [
-      "Score([6.78%, 4.81%])\n"
-     ]
-    }
-   ],
-   "source": [
-<<<<<<< HEAD
-    "dispatch_session(\n",
-    "    module=module,\n",
-    "    update_fn=update_fn,\n",
-    "    validate_fn=validate_fn,\n",
-    "    score_fn=score_fn,\n",
-    "    verbose=True,\n",
-    "    num_epochs=32,\n",
-    "    path='/home/estro/Documents/Code/GNN-CF/out/light_gcn/1e-4'\n",
-    ")"
-=======
-    "# Constucts the output path.\n",
-    "if MODEL == 'LightGCN':\n",
-    "    model_dir = 'light_gcn'\n",
-    "else:\n",
-    "    model_dir = 'mf'\n",
-    "out_path = PATH.format(\n",
-    "    strategy=STRATEGY,\n",
-    "    model=model_dir, \n",
-    "    reg_factor=REG_FACTOR\n",
-    ")\n",
-    "\n",
-    "# Potentially initiates the training session.\n",
-    "if TRAIN:\n",
-    "    utils.dispatch_session(\n",
-    "        module=module,\n",
-    "        update_fn=update_fn,\n",
-    "        validate_fn=validate_fn,\n",
-    "        verbose=True,\n",
-    "        num_epochs=32,\n",
-    "        path=out_path\n",
-    "    )"
-   ]
-  },
-  {
-   "attachments": {},
-   "cell_type": "markdown",
-   "metadata": {},
-   "source": [
-    "# Evaluation"
->>>>>>> 75ed8d48
    ]
   },
   {
@@ -379,6 +252,43 @@
      "output_type": "display_data"
     }
    ],
+   "source": [
+    "# Constucts the output path.\n",
+    "if MODEL == 'LightGCN':\n",
+    "    model_dir = 'light_gcn'\n",
+    "else:\n",
+    "    model_dir = 'mf'\n",
+    "out_path = PATH.format(\n",
+    "    strategy=STRATEGY,\n",
+    "    model=model_dir, \n",
+    "    reg_factor=REG_FACTOR\n",
+    ")\n",
+    "\n",
+    "# Potentially initiates the training session.\n",
+    "if TRAIN:\n",
+    "    utils.dispatch_session(\n",
+    "        module=module,\n",
+    "        update_fn=update_fn,\n",
+    "        validate_fn=validate_fn,\n",
+    "        verbose=True,\n",
+    "        num_epochs=32,\n",
+    "        path=out_path\n",
+    "    )"
+   ]
+  },
+  {
+   "attachments": {},
+   "cell_type": "markdown",
+   "metadata": {},
+   "source": [
+    "# Evaluation"
+   ]
+  },
+  {
+   "cell_type": "code",
+   "execution_count": null,
+   "metadata": {},
+   "outputs": [],
    "source": [
     "# Loads the training (and validation) loss traces.\n",
     "path = os.path.join(out_path, 'trc.pkl')\n",
@@ -470,19 +380,6 @@
     "# Setting the plotting style.\n",
     "sns.set()\n",
     "\n",
-<<<<<<< HEAD
-    "# Loading the data.\n",
-    "with open('/home/estro/Documents/Code/GNN-CF/out/light_gcn/1e-4/trc.pkl', 'rb') as file:\n",
-    "    trace = pickle.load(file)\n",
-    "\n",
-    "# Prepares the data for plotting.\n",
-    "score = DataFrame(trace['score'], columns=['Recall', 'NDCG']) \\\n",
-    "    .mul(100) \\\n",
-    "    .rename_axis(index='epoch', columns='metric') \\\n",
-    "    .stack() \\\n",
-    "    .rename('score') \\\n",
-    "    .reset_index()\n",
-=======
     "# Loads the data.\n",
     "frames = []\n",
     "for loss, model, path in [\n",
@@ -503,7 +400,6 @@
     "        .assign(objective=loss, model=model)\n",
     "    frames.append(frame)\n",
     "frame = pd.concat(frames, ignore_index=True)\n",
->>>>>>> 75ed8d48
     "\n",
     "# Specifing which training configuration to be plotted.\n",
     "model, objective = 'LightGCN', 'BCE'\n",
